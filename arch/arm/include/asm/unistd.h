/*
 *  arch/arm/include/asm/unistd.h
 *
 *  Copyright (C) 2001-2005 Russell King
 *
 * This program is free software; you can redistribute it and/or modify
 * it under the terms of the GNU General Public License version 2 as
 * published by the Free Software Foundation.
 *
 * Please forward _all_ changes to this file to rmk@arm.linux.org.uk,
 * no matter what the change is.  Thanks!
 */
#ifndef __ASM_ARM_UNISTD_H
#define __ASM_ARM_UNISTD_H

#define __NR_OABI_SYSCALL_BASE	0x900000

#if defined(__thumb__) || defined(__ARM_EABI__)
#define __NR_SYSCALL_BASE	0
#else
#define __NR_SYSCALL_BASE	__NR_OABI_SYSCALL_BASE
#endif

/*
 * This file contains the system call numbers.
 */

#define __NR_restart_syscall		(__NR_SYSCALL_BASE+  0)
#define __NR_exit			(__NR_SYSCALL_BASE+  1)
#define __NR_fork			(__NR_SYSCALL_BASE+  2)
#define __NR_read			(__NR_SYSCALL_BASE+  3)
#define __NR_write			(__NR_SYSCALL_BASE+  4)
#define __NR_open			(__NR_SYSCALL_BASE+  5)
#define __NR_close			(__NR_SYSCALL_BASE+  6)
					/* 7 was sys_waitpid */
#define __NR_creat			(__NR_SYSCALL_BASE+  8)
#define __NR_link			(__NR_SYSCALL_BASE+  9)
#define __NR_unlink			(__NR_SYSCALL_BASE+ 10)
#define __NR_execve			(__NR_SYSCALL_BASE+ 11)
#define __NR_chdir			(__NR_SYSCALL_BASE+ 12)
#define __NR_time			(__NR_SYSCALL_BASE+ 13)
#define __NR_mknod			(__NR_SYSCALL_BASE+ 14)
#define __NR_chmod			(__NR_SYSCALL_BASE+ 15)
#define __NR_lchown			(__NR_SYSCALL_BASE+ 16)
					/* 17 was sys_break */
					/* 18 was sys_stat */
#define __NR_lseek			(__NR_SYSCALL_BASE+ 19)
#define __NR_getpid			(__NR_SYSCALL_BASE+ 20)
#define __NR_mount			(__NR_SYSCALL_BASE+ 21)
#define __NR_umount			(__NR_SYSCALL_BASE+ 22)
#define __NR_setuid			(__NR_SYSCALL_BASE+ 23)
#define __NR_getuid			(__NR_SYSCALL_BASE+ 24)
#define __NR_stime			(__NR_SYSCALL_BASE+ 25)
#define __NR_ptrace			(__NR_SYSCALL_BASE+ 26)
#define __NR_alarm			(__NR_SYSCALL_BASE+ 27)
					/* 28 was sys_fstat */
#define __NR_pause			(__NR_SYSCALL_BASE+ 29)
#define __NR_utime			(__NR_SYSCALL_BASE+ 30)
					/* 31 was sys_stty */
					/* 32 was sys_gtty */
#define __NR_access			(__NR_SYSCALL_BASE+ 33)
#define __NR_nice			(__NR_SYSCALL_BASE+ 34)
					/* 35 was sys_ftime */
#define __NR_sync			(__NR_SYSCALL_BASE+ 36)
#define __NR_kill			(__NR_SYSCALL_BASE+ 37)
#define __NR_rename			(__NR_SYSCALL_BASE+ 38)
#define __NR_mkdir			(__NR_SYSCALL_BASE+ 39)
#define __NR_rmdir			(__NR_SYSCALL_BASE+ 40)
#define __NR_dup			(__NR_SYSCALL_BASE+ 41)
#define __NR_pipe			(__NR_SYSCALL_BASE+ 42)
#define __NR_times			(__NR_SYSCALL_BASE+ 43)
					/* 44 was sys_prof */
#define __NR_brk			(__NR_SYSCALL_BASE+ 45)
#define __NR_setgid			(__NR_SYSCALL_BASE+ 46)
#define __NR_getgid			(__NR_SYSCALL_BASE+ 47)
					/* 48 was sys_signal */
#define __NR_geteuid			(__NR_SYSCALL_BASE+ 49)
#define __NR_getegid			(__NR_SYSCALL_BASE+ 50)
#define __NR_acct			(__NR_SYSCALL_BASE+ 51)
#define __NR_umount2			(__NR_SYSCALL_BASE+ 52)
					/* 53 was sys_lock */
#define __NR_ioctl			(__NR_SYSCALL_BASE+ 54)
#define __NR_fcntl			(__NR_SYSCALL_BASE+ 55)
					/* 56 was sys_mpx */
#define __NR_setpgid			(__NR_SYSCALL_BASE+ 57)
					/* 58 was sys_ulimit */
					/* 59 was sys_olduname */
#define __NR_umask			(__NR_SYSCALL_BASE+ 60)
#define __NR_chroot			(__NR_SYSCALL_BASE+ 61)
#define __NR_ustat			(__NR_SYSCALL_BASE+ 62)
#define __NR_dup2			(__NR_SYSCALL_BASE+ 63)
#define __NR_getppid			(__NR_SYSCALL_BASE+ 64)
#define __NR_getpgrp			(__NR_SYSCALL_BASE+ 65)
#define __NR_setsid			(__NR_SYSCALL_BASE+ 66)
#define __NR_sigaction			(__NR_SYSCALL_BASE+ 67)
					/* 68 was sys_sgetmask */
					/* 69 was sys_ssetmask */
#define __NR_setreuid			(__NR_SYSCALL_BASE+ 70)
#define __NR_setregid			(__NR_SYSCALL_BASE+ 71)
#define __NR_sigsuspend			(__NR_SYSCALL_BASE+ 72)
#define __NR_sigpending			(__NR_SYSCALL_BASE+ 73)
#define __NR_sethostname		(__NR_SYSCALL_BASE+ 74)
#define __NR_setrlimit			(__NR_SYSCALL_BASE+ 75)
#define __NR_getrlimit			(__NR_SYSCALL_BASE+ 76)	/* Back compat 2GB limited rlimit */
#define __NR_getrusage			(__NR_SYSCALL_BASE+ 77)
#define __NR_gettimeofday		(__NR_SYSCALL_BASE+ 78)
#define __NR_settimeofday		(__NR_SYSCALL_BASE+ 79)
#define __NR_getgroups			(__NR_SYSCALL_BASE+ 80)
#define __NR_setgroups			(__NR_SYSCALL_BASE+ 81)
#define __NR_select			(__NR_SYSCALL_BASE+ 82)
#define __NR_symlink			(__NR_SYSCALL_BASE+ 83)
					/* 84 was sys_lstat */
#define __NR_readlink			(__NR_SYSCALL_BASE+ 85)
#define __NR_uselib			(__NR_SYSCALL_BASE+ 86)
#define __NR_swapon			(__NR_SYSCALL_BASE+ 87)
#define __NR_reboot			(__NR_SYSCALL_BASE+ 88)
#define __NR_readdir			(__NR_SYSCALL_BASE+ 89)
#define __NR_mmap			(__NR_SYSCALL_BASE+ 90)
#define __NR_munmap			(__NR_SYSCALL_BASE+ 91)
#define __NR_truncate			(__NR_SYSCALL_BASE+ 92)
#define __NR_ftruncate			(__NR_SYSCALL_BASE+ 93)
#define __NR_fchmod			(__NR_SYSCALL_BASE+ 94)
#define __NR_fchown			(__NR_SYSCALL_BASE+ 95)
#define __NR_getpriority		(__NR_SYSCALL_BASE+ 96)
#define __NR_setpriority		(__NR_SYSCALL_BASE+ 97)
					/* 98 was sys_profil */
#define __NR_statfs			(__NR_SYSCALL_BASE+ 99)
#define __NR_fstatfs			(__NR_SYSCALL_BASE+100)
					/* 101 was sys_ioperm */
#define __NR_socketcall			(__NR_SYSCALL_BASE+102)
#define __NR_syslog			(__NR_SYSCALL_BASE+103)
#define __NR_setitimer			(__NR_SYSCALL_BASE+104)
#define __NR_getitimer			(__NR_SYSCALL_BASE+105)
#define __NR_stat			(__NR_SYSCALL_BASE+106)
#define __NR_lstat			(__NR_SYSCALL_BASE+107)
#define __NR_fstat			(__NR_SYSCALL_BASE+108)
					/* 109 was sys_uname */
					/* 110 was sys_iopl */
#define __NR_vhangup			(__NR_SYSCALL_BASE+111)
					/* 112 was sys_idle */
#define __NR_syscall			(__NR_SYSCALL_BASE+113) /* syscall to call a syscall! */
#define __NR_wait4			(__NR_SYSCALL_BASE+114)
#define __NR_swapoff			(__NR_SYSCALL_BASE+115)
#define __NR_sysinfo			(__NR_SYSCALL_BASE+116)
#define __NR_ipc			(__NR_SYSCALL_BASE+117)
#define __NR_fsync			(__NR_SYSCALL_BASE+118)
#define __NR_sigreturn			(__NR_SYSCALL_BASE+119)
#define __NR_clone			(__NR_SYSCALL_BASE+120)
#define __NR_setdomainname		(__NR_SYSCALL_BASE+121)
#define __NR_uname			(__NR_SYSCALL_BASE+122)
					/* 123 was sys_modify_ldt */
#define __NR_adjtimex			(__NR_SYSCALL_BASE+124)
#define __NR_mprotect			(__NR_SYSCALL_BASE+125)
#define __NR_sigprocmask		(__NR_SYSCALL_BASE+126)
					/* 127 was sys_create_module */
#define __NR_init_module		(__NR_SYSCALL_BASE+128)
#define __NR_delete_module		(__NR_SYSCALL_BASE+129)
					/* 130 was sys_get_kernel_syms */
#define __NR_quotactl			(__NR_SYSCALL_BASE+131)
#define __NR_getpgid			(__NR_SYSCALL_BASE+132)
#define __NR_fchdir			(__NR_SYSCALL_BASE+133)
#define __NR_bdflush			(__NR_SYSCALL_BASE+134)
#define __NR_sysfs			(__NR_SYSCALL_BASE+135)
#define __NR_personality		(__NR_SYSCALL_BASE+136)
					/* 137 was sys_afs_syscall */
#define __NR_setfsuid			(__NR_SYSCALL_BASE+138)
#define __NR_setfsgid			(__NR_SYSCALL_BASE+139)
#define __NR__llseek			(__NR_SYSCALL_BASE+140)
#define __NR_getdents			(__NR_SYSCALL_BASE+141)
#define __NR__newselect			(__NR_SYSCALL_BASE+142)
#define __NR_flock			(__NR_SYSCALL_BASE+143)
#define __NR_msync			(__NR_SYSCALL_BASE+144)
#define __NR_readv			(__NR_SYSCALL_BASE+145)
#define __NR_writev			(__NR_SYSCALL_BASE+146)
#define __NR_getsid			(__NR_SYSCALL_BASE+147)
#define __NR_fdatasync			(__NR_SYSCALL_BASE+148)
#define __NR__sysctl			(__NR_SYSCALL_BASE+149)
#define __NR_mlock			(__NR_SYSCALL_BASE+150)
#define __NR_munlock			(__NR_SYSCALL_BASE+151)
#define __NR_mlockall			(__NR_SYSCALL_BASE+152)
#define __NR_munlockall			(__NR_SYSCALL_BASE+153)
#define __NR_sched_setparam		(__NR_SYSCALL_BASE+154)
#define __NR_sched_getparam		(__NR_SYSCALL_BASE+155)
#define __NR_sched_setscheduler		(__NR_SYSCALL_BASE+156)
#define __NR_sched_getscheduler		(__NR_SYSCALL_BASE+157)
#define __NR_sched_yield		(__NR_SYSCALL_BASE+158)
#define __NR_sched_get_priority_max	(__NR_SYSCALL_BASE+159)
#define __NR_sched_get_priority_min	(__NR_SYSCALL_BASE+160)
#define __NR_sched_rr_get_interval	(__NR_SYSCALL_BASE+161)
#define __NR_nanosleep			(__NR_SYSCALL_BASE+162)
#define __NR_mremap			(__NR_SYSCALL_BASE+163)
#define __NR_setresuid			(__NR_SYSCALL_BASE+164)
#define __NR_getresuid			(__NR_SYSCALL_BASE+165)
					/* 166 was sys_vm86 */
					/* 167 was sys_query_module */
#define __NR_poll			(__NR_SYSCALL_BASE+168)
#define __NR_nfsservctl			(__NR_SYSCALL_BASE+169)
#define __NR_setresgid			(__NR_SYSCALL_BASE+170)
#define __NR_getresgid			(__NR_SYSCALL_BASE+171)
#define __NR_prctl			(__NR_SYSCALL_BASE+172)
#define __NR_rt_sigreturn		(__NR_SYSCALL_BASE+173)
#define __NR_rt_sigaction		(__NR_SYSCALL_BASE+174)
#define __NR_rt_sigprocmask		(__NR_SYSCALL_BASE+175)
#define __NR_rt_sigpending		(__NR_SYSCALL_BASE+176)
#define __NR_rt_sigtimedwait		(__NR_SYSCALL_BASE+177)
#define __NR_rt_sigqueueinfo		(__NR_SYSCALL_BASE+178)
#define __NR_rt_sigsuspend		(__NR_SYSCALL_BASE+179)
#define __NR_pread64			(__NR_SYSCALL_BASE+180)
#define __NR_pwrite64			(__NR_SYSCALL_BASE+181)
#define __NR_chown			(__NR_SYSCALL_BASE+182)
#define __NR_getcwd			(__NR_SYSCALL_BASE+183)
#define __NR_capget			(__NR_SYSCALL_BASE+184)
#define __NR_capset			(__NR_SYSCALL_BASE+185)
#define __NR_sigaltstack		(__NR_SYSCALL_BASE+186)
#define __NR_sendfile			(__NR_SYSCALL_BASE+187)
					/* 188 reserved */
					/* 189 reserved */
#define __NR_vfork			(__NR_SYSCALL_BASE+190)
#define __NR_ugetrlimit			(__NR_SYSCALL_BASE+191)	/* SuS compliant getrlimit */
#define __NR_mmap2			(__NR_SYSCALL_BASE+192)
#define __NR_truncate64			(__NR_SYSCALL_BASE+193)
#define __NR_ftruncate64		(__NR_SYSCALL_BASE+194)
#define __NR_stat64			(__NR_SYSCALL_BASE+195)
#define __NR_lstat64			(__NR_SYSCALL_BASE+196)
#define __NR_fstat64			(__NR_SYSCALL_BASE+197)
#define __NR_lchown32			(__NR_SYSCALL_BASE+198)
#define __NR_getuid32			(__NR_SYSCALL_BASE+199)
#define __NR_getgid32			(__NR_SYSCALL_BASE+200)
#define __NR_geteuid32			(__NR_SYSCALL_BASE+201)
#define __NR_getegid32			(__NR_SYSCALL_BASE+202)
#define __NR_setreuid32			(__NR_SYSCALL_BASE+203)
#define __NR_setregid32			(__NR_SYSCALL_BASE+204)
#define __NR_getgroups32		(__NR_SYSCALL_BASE+205)
#define __NR_setgroups32		(__NR_SYSCALL_BASE+206)
#define __NR_fchown32			(__NR_SYSCALL_BASE+207)
#define __NR_setresuid32		(__NR_SYSCALL_BASE+208)
#define __NR_getresuid32		(__NR_SYSCALL_BASE+209)
#define __NR_setresgid32		(__NR_SYSCALL_BASE+210)
#define __NR_getresgid32		(__NR_SYSCALL_BASE+211)
#define __NR_chown32			(__NR_SYSCALL_BASE+212)
#define __NR_setuid32			(__NR_SYSCALL_BASE+213)
#define __NR_setgid32			(__NR_SYSCALL_BASE+214)
#define __NR_setfsuid32			(__NR_SYSCALL_BASE+215)
#define __NR_setfsgid32			(__NR_SYSCALL_BASE+216)
#define __NR_getdents64			(__NR_SYSCALL_BASE+217)
#define __NR_pivot_root			(__NR_SYSCALL_BASE+218)
#define __NR_mincore			(__NR_SYSCALL_BASE+219)
#define __NR_madvise			(__NR_SYSCALL_BASE+220)
#define __NR_fcntl64			(__NR_SYSCALL_BASE+221)
					/* 222 for tux */
					/* 223 is unused */
#define __NR_gettid			(__NR_SYSCALL_BASE+224)
#define __NR_readahead			(__NR_SYSCALL_BASE+225)
#define __NR_setxattr			(__NR_SYSCALL_BASE+226)
#define __NR_lsetxattr			(__NR_SYSCALL_BASE+227)
#define __NR_fsetxattr			(__NR_SYSCALL_BASE+228)
#define __NR_getxattr			(__NR_SYSCALL_BASE+229)
#define __NR_lgetxattr			(__NR_SYSCALL_BASE+230)
#define __NR_fgetxattr			(__NR_SYSCALL_BASE+231)
#define __NR_listxattr			(__NR_SYSCALL_BASE+232)
#define __NR_llistxattr			(__NR_SYSCALL_BASE+233)
#define __NR_flistxattr			(__NR_SYSCALL_BASE+234)
#define __NR_removexattr		(__NR_SYSCALL_BASE+235)
#define __NR_lremovexattr		(__NR_SYSCALL_BASE+236)
#define __NR_fremovexattr		(__NR_SYSCALL_BASE+237)
#define __NR_tkill			(__NR_SYSCALL_BASE+238)
#define __NR_sendfile64			(__NR_SYSCALL_BASE+239)
#define __NR_futex			(__NR_SYSCALL_BASE+240)
#define __NR_sched_setaffinity		(__NR_SYSCALL_BASE+241)
#define __NR_sched_getaffinity		(__NR_SYSCALL_BASE+242)
#define __NR_io_setup			(__NR_SYSCALL_BASE+243)
#define __NR_io_destroy			(__NR_SYSCALL_BASE+244)
#define __NR_io_getevents		(__NR_SYSCALL_BASE+245)
#define __NR_io_submit			(__NR_SYSCALL_BASE+246)
#define __NR_io_cancel			(__NR_SYSCALL_BASE+247)
#define __NR_exit_group			(__NR_SYSCALL_BASE+248)
#define __NR_lookup_dcookie		(__NR_SYSCALL_BASE+249)
#define __NR_epoll_create		(__NR_SYSCALL_BASE+250)
#define __NR_epoll_ctl			(__NR_SYSCALL_BASE+251)
#define __NR_epoll_wait			(__NR_SYSCALL_BASE+252)
#define __NR_remap_file_pages		(__NR_SYSCALL_BASE+253)
					/* 254 for set_thread_area */
					/* 255 for get_thread_area */
#define __NR_set_tid_address		(__NR_SYSCALL_BASE+256)
#define __NR_timer_create		(__NR_SYSCALL_BASE+257)
#define __NR_timer_settime		(__NR_SYSCALL_BASE+258)
#define __NR_timer_gettime		(__NR_SYSCALL_BASE+259)
#define __NR_timer_getoverrun		(__NR_SYSCALL_BASE+260)
#define __NR_timer_delete		(__NR_SYSCALL_BASE+261)
#define __NR_clock_settime		(__NR_SYSCALL_BASE+262)
#define __NR_clock_gettime		(__NR_SYSCALL_BASE+263)
#define __NR_clock_getres		(__NR_SYSCALL_BASE+264)
#define __NR_clock_nanosleep		(__NR_SYSCALL_BASE+265)
#define __NR_statfs64			(__NR_SYSCALL_BASE+266)
#define __NR_fstatfs64			(__NR_SYSCALL_BASE+267)
#define __NR_tgkill			(__NR_SYSCALL_BASE+268)
#define __NR_utimes			(__NR_SYSCALL_BASE+269)
#define __NR_arm_fadvise64_64		(__NR_SYSCALL_BASE+270)
#define __NR_pciconfig_iobase		(__NR_SYSCALL_BASE+271)
#define __NR_pciconfig_read		(__NR_SYSCALL_BASE+272)
#define __NR_pciconfig_write		(__NR_SYSCALL_BASE+273)
#define __NR_mq_open			(__NR_SYSCALL_BASE+274)
#define __NR_mq_unlink			(__NR_SYSCALL_BASE+275)
#define __NR_mq_timedsend		(__NR_SYSCALL_BASE+276)
#define __NR_mq_timedreceive		(__NR_SYSCALL_BASE+277)
#define __NR_mq_notify			(__NR_SYSCALL_BASE+278)
#define __NR_mq_getsetattr		(__NR_SYSCALL_BASE+279)
#define __NR_waitid			(__NR_SYSCALL_BASE+280)
#define __NR_socket			(__NR_SYSCALL_BASE+281)
#define __NR_bind			(__NR_SYSCALL_BASE+282)
#define __NR_connect			(__NR_SYSCALL_BASE+283)
#define __NR_listen			(__NR_SYSCALL_BASE+284)
#define __NR_accept			(__NR_SYSCALL_BASE+285)
#define __NR_getsockname		(__NR_SYSCALL_BASE+286)
#define __NR_getpeername		(__NR_SYSCALL_BASE+287)
#define __NR_socketpair			(__NR_SYSCALL_BASE+288)
#define __NR_send			(__NR_SYSCALL_BASE+289)
#define __NR_sendto			(__NR_SYSCALL_BASE+290)
#define __NR_recv			(__NR_SYSCALL_BASE+291)
#define __NR_recvfrom			(__NR_SYSCALL_BASE+292)
#define __NR_shutdown			(__NR_SYSCALL_BASE+293)
#define __NR_setsockopt			(__NR_SYSCALL_BASE+294)
#define __NR_getsockopt			(__NR_SYSCALL_BASE+295)
#define __NR_sendmsg			(__NR_SYSCALL_BASE+296)
#define __NR_recvmsg			(__NR_SYSCALL_BASE+297)
#define __NR_semop			(__NR_SYSCALL_BASE+298)
#define __NR_semget			(__NR_SYSCALL_BASE+299)
#define __NR_semctl			(__NR_SYSCALL_BASE+300)
#define __NR_msgsnd			(__NR_SYSCALL_BASE+301)
#define __NR_msgrcv			(__NR_SYSCALL_BASE+302)
#define __NR_msgget			(__NR_SYSCALL_BASE+303)
#define __NR_msgctl			(__NR_SYSCALL_BASE+304)
#define __NR_shmat			(__NR_SYSCALL_BASE+305)
#define __NR_shmdt			(__NR_SYSCALL_BASE+306)
#define __NR_shmget			(__NR_SYSCALL_BASE+307)
#define __NR_shmctl			(__NR_SYSCALL_BASE+308)
#define __NR_add_key			(__NR_SYSCALL_BASE+309)
#define __NR_request_key		(__NR_SYSCALL_BASE+310)
#define __NR_keyctl			(__NR_SYSCALL_BASE+311)
#define __NR_semtimedop			(__NR_SYSCALL_BASE+312)
#define __NR_vserver			(__NR_SYSCALL_BASE+313)
#define __NR_ioprio_set			(__NR_SYSCALL_BASE+314)
#define __NR_ioprio_get			(__NR_SYSCALL_BASE+315)
#define __NR_inotify_init		(__NR_SYSCALL_BASE+316)
#define __NR_inotify_add_watch		(__NR_SYSCALL_BASE+317)
#define __NR_inotify_rm_watch		(__NR_SYSCALL_BASE+318)
#define __NR_mbind			(__NR_SYSCALL_BASE+319)
#define __NR_get_mempolicy		(__NR_SYSCALL_BASE+320)
#define __NR_set_mempolicy		(__NR_SYSCALL_BASE+321)
#define __NR_openat			(__NR_SYSCALL_BASE+322)
#define __NR_mkdirat			(__NR_SYSCALL_BASE+323)
#define __NR_mknodat			(__NR_SYSCALL_BASE+324)
#define __NR_fchownat			(__NR_SYSCALL_BASE+325)
#define __NR_futimesat			(__NR_SYSCALL_BASE+326)
#define __NR_fstatat64			(__NR_SYSCALL_BASE+327)
#define __NR_unlinkat			(__NR_SYSCALL_BASE+328)
#define __NR_renameat			(__NR_SYSCALL_BASE+329)
#define __NR_linkat			(__NR_SYSCALL_BASE+330)
#define __NR_symlinkat			(__NR_SYSCALL_BASE+331)
#define __NR_readlinkat			(__NR_SYSCALL_BASE+332)
#define __NR_fchmodat			(__NR_SYSCALL_BASE+333)
#define __NR_faccessat			(__NR_SYSCALL_BASE+334)
#define __NR_pselect6			(__NR_SYSCALL_BASE+335)
#define __NR_ppoll			(__NR_SYSCALL_BASE+336)
#define __NR_unshare			(__NR_SYSCALL_BASE+337)
#define __NR_set_robust_list		(__NR_SYSCALL_BASE+338)
#define __NR_get_robust_list		(__NR_SYSCALL_BASE+339)
#define __NR_splice			(__NR_SYSCALL_BASE+340)
#define __NR_arm_sync_file_range	(__NR_SYSCALL_BASE+341)
#define __NR_sync_file_range2		__NR_arm_sync_file_range
#define __NR_tee			(__NR_SYSCALL_BASE+342)
#define __NR_vmsplice			(__NR_SYSCALL_BASE+343)
#define __NR_move_pages			(__NR_SYSCALL_BASE+344)
#define __NR_getcpu			(__NR_SYSCALL_BASE+345)
#define __NR_epoll_pwait		(__NR_SYSCALL_BASE+346)
#define __NR_kexec_load			(__NR_SYSCALL_BASE+347)
#define __NR_utimensat			(__NR_SYSCALL_BASE+348)
#define __NR_signalfd			(__NR_SYSCALL_BASE+349)
#define __NR_timerfd_create		(__NR_SYSCALL_BASE+350)
#define __NR_eventfd			(__NR_SYSCALL_BASE+351)
#define __NR_fallocate			(__NR_SYSCALL_BASE+352)
#define __NR_timerfd_settime		(__NR_SYSCALL_BASE+353)
#define __NR_timerfd_gettime		(__NR_SYSCALL_BASE+354)
#define __NR_signalfd4			(__NR_SYSCALL_BASE+355)
#define __NR_eventfd2			(__NR_SYSCALL_BASE+356)
#define __NR_epoll_create1		(__NR_SYSCALL_BASE+357)
#define __NR_dup3			(__NR_SYSCALL_BASE+358)
#define __NR_pipe2			(__NR_SYSCALL_BASE+359)
#define __NR_inotify_init1		(__NR_SYSCALL_BASE+360)
#define __NR_preadv			(__NR_SYSCALL_BASE+361)
#define __NR_pwritev			(__NR_SYSCALL_BASE+362)
#define __NR_rt_tgsigqueueinfo		(__NR_SYSCALL_BASE+363)
#define __NR_perf_event_open		(__NR_SYSCALL_BASE+364)
#define __NR_recvmmsg			(__NR_SYSCALL_BASE+365)
#define __NR_accept4			(__NR_SYSCALL_BASE+366)
#define __NR_fanotify_init		(__NR_SYSCALL_BASE+367)
#define __NR_fanotify_mark		(__NR_SYSCALL_BASE+368)
#define __NR_prlimit64			(__NR_SYSCALL_BASE+369)
#define __NR_name_to_handle_at		(__NR_SYSCALL_BASE+370)
#define __NR_open_by_handle_at		(__NR_SYSCALL_BASE+371)
#define __NR_clock_adjtime		(__NR_SYSCALL_BASE+372)
#define __NR_syncfs			(__NR_SYSCALL_BASE+373)
<<<<<<< HEAD
=======
#define __NR_sendmmsg			(__NR_SYSCALL_BASE+374)
#define __NR_setns			(__NR_SYSCALL_BASE+375)
>>>>>>> 56299378

/*
 * The following SWIs are ARM private.
 */
#define __ARM_NR_BASE			(__NR_SYSCALL_BASE+0x0f0000)
#define __ARM_NR_breakpoint		(__ARM_NR_BASE+1)
#define __ARM_NR_cacheflush		(__ARM_NR_BASE+2)
#define __ARM_NR_usr26			(__ARM_NR_BASE+3)
#define __ARM_NR_usr32			(__ARM_NR_BASE+4)
#define __ARM_NR_set_tls		(__ARM_NR_BASE+5)

/*
 * *NOTE*: This is a ghost syscall private to the kernel.  Only the
 * __kuser_cmpxchg code in entry-armv.S should be aware of its
 * existence.  Don't ever use this from user code.
 */
#ifdef __KERNEL__
#define __ARM_NR_cmpxchg		(__ARM_NR_BASE+0x00fff0)
#endif

/*
 * The following syscalls are obsolete and no longer available for EABI.
 */
#if defined(__ARM_EABI__) && !defined(__KERNEL__)
#undef __NR_time
#undef __NR_umount
#undef __NR_stime
#undef __NR_alarm
#undef __NR_utime
#undef __NR_getrlimit
#undef __NR_select
#undef __NR_readdir
#undef __NR_mmap
#undef __NR_socketcall
#undef __NR_syscall
#undef __NR_ipc
#endif

#ifdef __KERNEL__

#define __ARCH_WANT_IPC_PARSE_VERSION
#define __ARCH_WANT_STAT64
#define __ARCH_WANT_SYS_GETHOSTNAME
#define __ARCH_WANT_SYS_PAUSE
#define __ARCH_WANT_SYS_GETPGRP
#define __ARCH_WANT_SYS_LLSEEK
#define __ARCH_WANT_SYS_NICE
#define __ARCH_WANT_SYS_SIGPENDING
#define __ARCH_WANT_SYS_SIGPROCMASK
#define __ARCH_WANT_SYS_RT_SIGACTION
#define __ARCH_WANT_SYS_RT_SIGSUSPEND
#define __ARCH_WANT_SYS_OLD_MMAP
#define __ARCH_WANT_SYS_OLD_SELECT

#if !defined(CONFIG_AEABI) || defined(CONFIG_OABI_COMPAT)
#define __ARCH_WANT_SYS_TIME
#define __ARCH_WANT_SYS_IPC
#define __ARCH_WANT_SYS_OLDUMOUNT
#define __ARCH_WANT_SYS_ALARM
#define __ARCH_WANT_SYS_UTIME
#define __ARCH_WANT_SYS_OLD_GETRLIMIT
#define __ARCH_WANT_OLD_READDIR
#define __ARCH_WANT_SYS_SOCKETCALL
#endif

/*
 * "Conditional" syscalls
 *
 * What we want is __attribute__((weak,alias("sys_ni_syscall"))),
 * but it doesn't work on all toolchains, so we just do it by hand
 */
#define cond_syscall(x) asm(".weak\t" #x "\n\t.set\t" #x ",sys_ni_syscall")

/*
 * Unimplemented (or alternatively implemented) syscalls
 */
#define __IGNORE_fadvise64_64		1
#define __IGNORE_migrate_pages		1

#endif /* __KERNEL__ */
#endif /* __ASM_ARM_UNISTD_H */<|MERGE_RESOLUTION|>--- conflicted
+++ resolved
@@ -400,11 +400,8 @@
 #define __NR_open_by_handle_at		(__NR_SYSCALL_BASE+371)
 #define __NR_clock_adjtime		(__NR_SYSCALL_BASE+372)
 #define __NR_syncfs			(__NR_SYSCALL_BASE+373)
-<<<<<<< HEAD
-=======
 #define __NR_sendmmsg			(__NR_SYSCALL_BASE+374)
 #define __NR_setns			(__NR_SYSCALL_BASE+375)
->>>>>>> 56299378
 
 /*
  * The following SWIs are ARM private.
