--- conflicted
+++ resolved
@@ -17,15 +17,12 @@
 		      < 0x50040100 0x0100 >;
 	};
 
-<<<<<<< HEAD
-=======
 	pmu {
 		compatible = "arm,cortex-a9-pmu";
 		interrupts = <0 56 0x04
 			      0 57 0x04>;
 	};
 
->>>>>>> cdc3df6f
 	apbdma: dma@6000a000 {
 		compatible = "nvidia,tegra20-apbdma";
 		reg = <0x6000a000 0x1200>;
