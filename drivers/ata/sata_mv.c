--- conflicted
+++ resolved
@@ -4132,16 +4132,7 @@
 	hpriv->board_idx = chip_soc;
 
 	host->iomap = NULL;
-<<<<<<< HEAD
-	hpriv->base = devm_ioremap(&pdev->dev, res->start,
-				   resource_size(res));
-	if (!hpriv->base)
-		return -ENOMEM;
-
-	hpriv->base -= SATAHC0_REG_BASE;
-=======
 	hpriv->base = mmio - SATAHC0_REG_BASE;
->>>>>>> a71c9a1c
 
 	hpriv->clk = clk_get(&pdev->dev, NULL);
 	if (IS_ERR(hpriv->clk))
