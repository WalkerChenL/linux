// SPDX-License-Identifier: GPL-2.0

/*
 * Copyright 2016-2019 HabanaLabs, Ltd.
 * All Rights Reserved.
 */

#include <uapi/misc/habanalabs.h>
#include "habanalabs.h"

#include <linux/uaccess.h>
#include <linux/slab.h>

static void job_wq_completion(struct work_struct *work);
static long _hl_cs_wait_ioctl(struct hl_device *hdev,
		struct hl_ctx *ctx, u64 timeout_us, u64 seq);
static void cs_do_release(struct kref *ref);

static const char *hl_fence_get_driver_name(struct dma_fence *fence)
{
	return "HabanaLabs";
}

static const char *hl_fence_get_timeline_name(struct dma_fence *fence)
{
	struct hl_dma_fence *hl_fence =
		container_of(fence, struct hl_dma_fence, base_fence);

	return dev_name(hl_fence->hdev->dev);
}

static bool hl_fence_enable_signaling(struct dma_fence *fence)
{
	return true;
}

static void hl_fence_release(struct dma_fence *fence)
{
	struct hl_dma_fence *hl_fence =
		container_of(fence, struct hl_dma_fence, base_fence);

	kfree_rcu(hl_fence, base_fence.rcu);
}

static const struct dma_fence_ops hl_fence_ops = {
	.get_driver_name = hl_fence_get_driver_name,
	.get_timeline_name = hl_fence_get_timeline_name,
	.enable_signaling = hl_fence_enable_signaling,
	.wait = dma_fence_default_wait,
	.release = hl_fence_release
};

static void cs_get(struct hl_cs *cs)
{
	kref_get(&cs->refcount);
}

static int cs_get_unless_zero(struct hl_cs *cs)
{
	return kref_get_unless_zero(&cs->refcount);
}

static void cs_put(struct hl_cs *cs)
{
	kref_put(&cs->refcount, cs_do_release);
}

/*
 * cs_parser - parse the user command submission
 *
 * @hpriv	: pointer to the private data of the fd
 * @job        : pointer to the job that holds the command submission info
 *
 * The function parses the command submission of the user. It calls the
 * ASIC specific parser, which returns a list of memory blocks to send
 * to the device as different command buffers
 *
 */
static int cs_parser(struct hl_fpriv *hpriv, struct hl_cs_job *job)
{
	struct hl_device *hdev = hpriv->hdev;
	struct hl_cs_parser parser;
	int rc;

	parser.ctx_id = job->cs->ctx->asid;
	parser.cs_sequence = job->cs->sequence;
	parser.job_id = job->id;

	parser.hw_queue_id = job->hw_queue_id;
	parser.job_userptr_list = &job->userptr_list;
	parser.patched_cb = NULL;
	parser.user_cb = job->user_cb;
	parser.user_cb_size = job->user_cb_size;
	parser.ext_queue = job->ext_queue;
	job->patched_cb = NULL;

	rc = hdev->asic_funcs->cs_parser(hdev, &parser);
	if (job->ext_queue) {
		if (!rc) {
			job->patched_cb = parser.patched_cb;
			job->job_cb_size = parser.patched_cb_size;

			spin_lock(&job->patched_cb->lock);
			job->patched_cb->cs_cnt++;
			spin_unlock(&job->patched_cb->lock);
		}

		/*
		 * Whether the parsing worked or not, we don't need the
		 * original CB anymore because it was already parsed and
		 * won't be accessed again for this CS
		 */
		spin_lock(&job->user_cb->lock);
		job->user_cb->cs_cnt--;
		spin_unlock(&job->user_cb->lock);
		hl_cb_put(job->user_cb);
		job->user_cb = NULL;
	}

	return rc;
}

static void free_job(struct hl_device *hdev, struct hl_cs_job *job)
{
	struct hl_cs *cs = job->cs;

	if (job->ext_queue) {
		hl_userptr_delete_list(hdev, &job->userptr_list);

		/*
		 * We might arrive here from rollback and patched CB wasn't
		 * created, so we need to check it's not NULL
		 */
		if (job->patched_cb) {
			spin_lock(&job->patched_cb->lock);
			job->patched_cb->cs_cnt--;
			spin_unlock(&job->patched_cb->lock);

			hl_cb_put(job->patched_cb);
		}
	}

	/*
	 * This is the only place where there can be multiple threads
	 * modifying the list at the same time
	 */
	spin_lock(&cs->job_lock);
	list_del(&job->cs_node);
	spin_unlock(&cs->job_lock);

	hl_debugfs_remove_job(hdev, job);

	if (job->ext_queue)
		cs_put(cs);

	kfree(job);
}

static void cs_do_release(struct kref *ref)
{
	struct hl_cs *cs = container_of(ref, struct hl_cs,
						refcount);
	struct hl_device *hdev = cs->ctx->hdev;
	struct hl_cs_job *job, *tmp;

	cs->completed = true;

	/*
	 * Although if we reached here it means that all external jobs have
	 * finished, because each one of them took refcnt to CS, we still
	 * need to go over the internal jobs and free them. Otherwise, we
	 * will have leaked memory and what's worse, the CS object (and
	 * potentially the CTX object) could be released, while the JOB
	 * still holds a pointer to them (but no reference).
	 */
	list_for_each_entry_safe(job, tmp, &cs->job_list, cs_node)
		free_job(hdev, job);

	/* We also need to update CI for internal queues */
	if (cs->submitted) {
		int cs_cnt = atomic_dec_return(&hdev->cs_active_cnt);

		WARN_ONCE((cs_cnt < 0),
			"hl%d: error in CS active cnt %d\n",
			hdev->id, cs_cnt);

		hl_int_hw_queue_update_ci(cs);

		spin_lock(&hdev->hw_queues_mirror_lock);
		/* remove CS from hw_queues mirror list */
		list_del_init(&cs->mirror_node);
		spin_unlock(&hdev->hw_queues_mirror_lock);

		/*
		 * Don't cancel TDR in case this CS was timedout because we
		 * might be running from the TDR context
		 */
		if ((!cs->timedout) &&
			(hdev->timeout_jiffies != MAX_SCHEDULE_TIMEOUT)) {
			struct hl_cs *next;

			if (cs->tdr_active)
				cancel_delayed_work_sync(&cs->work_tdr);

			spin_lock(&hdev->hw_queues_mirror_lock);

			/* queue TDR for next CS */
			next = list_first_entry_or_null(
					&hdev->hw_queues_mirror_list,
					struct hl_cs, mirror_node);

			if ((next) && (!next->tdr_active)) {
				next->tdr_active = true;
				schedule_delayed_work(&next->work_tdr,
							hdev->timeout_jiffies);
			}

			spin_unlock(&hdev->hw_queues_mirror_lock);
		}
	}

	/*
	 * Must be called before hl_ctx_put because inside we use ctx to get
	 * the device
	 */
	hl_debugfs_remove_cs(cs);

	hl_ctx_put(cs->ctx);

	if (cs->timedout)
		dma_fence_set_error(cs->fence, -ETIMEDOUT);
	else if (cs->aborted)
		dma_fence_set_error(cs->fence, -EIO);

	dma_fence_signal(cs->fence);
	dma_fence_put(cs->fence);

	kfree(cs);
}

static void cs_timedout(struct work_struct *work)
{
	struct hl_device *hdev;
	int ctx_asid, rc;
	struct hl_cs *cs = container_of(work, struct hl_cs,
						 work_tdr.work);
	rc = cs_get_unless_zero(cs);
	if (!rc)
		return;

	if ((!cs->submitted) || (cs->completed)) {
		cs_put(cs);
		return;
	}

	/* Mark the CS is timed out so we won't try to cancel its TDR */
	cs->timedout = true;

	hdev = cs->ctx->hdev;
	ctx_asid = cs->ctx->asid;

	/* TODO: add information about last signaled seq and last emitted seq */
	dev_err(hdev->dev, "User %d command submission %llu got stuck!\n",
		ctx_asid, cs->sequence);

	cs_put(cs);

	if (hdev->reset_on_lockup)
		hl_device_reset(hdev, false, false);
}

static int allocate_cs(struct hl_device *hdev, struct hl_ctx *ctx,
			struct hl_cs **cs_new)
{
	struct hl_dma_fence *fence;
	struct dma_fence *other = NULL;
	struct hl_cs *cs;
	int rc;

	cs = kzalloc(sizeof(*cs), GFP_ATOMIC);
	if (!cs)
		return -ENOMEM;

	cs->ctx = ctx;
	cs->submitted = false;
	cs->completed = false;
	INIT_LIST_HEAD(&cs->job_list);
	INIT_DELAYED_WORK(&cs->work_tdr, cs_timedout);
	kref_init(&cs->refcount);
	spin_lock_init(&cs->job_lock);

	fence = kmalloc(sizeof(*fence), GFP_ATOMIC);
	if (!fence) {
		rc = -ENOMEM;
		goto free_cs;
	}

	fence->hdev = hdev;
	spin_lock_init(&fence->lock);
	cs->fence = &fence->base_fence;

	spin_lock(&ctx->cs_lock);

	fence->cs_seq = ctx->cs_sequence;
	other = ctx->cs_pending[fence->cs_seq & (HL_MAX_PENDING_CS - 1)];
	if ((other) && (!dma_fence_is_signaled(other))) {
		spin_unlock(&ctx->cs_lock);
		rc = -EAGAIN;
		goto free_fence;
	}

	dma_fence_init(&fence->base_fence, &hl_fence_ops, &fence->lock,
			ctx->asid, ctx->cs_sequence);

	cs->sequence = fence->cs_seq;

	ctx->cs_pending[fence->cs_seq & (HL_MAX_PENDING_CS - 1)] =
							&fence->base_fence;
	ctx->cs_sequence++;

	dma_fence_get(&fence->base_fence);

	dma_fence_put(other);

	spin_unlock(&ctx->cs_lock);

	*cs_new = cs;

	return 0;

free_fence:
	kfree(fence);
free_cs:
	kfree(cs);
	return rc;
}

static void cs_rollback(struct hl_device *hdev, struct hl_cs *cs)
{
	struct hl_cs_job *job, *tmp;

	list_for_each_entry_safe(job, tmp, &cs->job_list, cs_node)
		free_job(hdev, job);
}

void hl_cs_rollback_all(struct hl_device *hdev)
{
	struct hl_cs *cs, *tmp;

	/* flush all completions */
	flush_workqueue(hdev->cq_wq);

	/* Make sure we don't have leftovers in the H/W queues mirror list */
	list_for_each_entry_safe(cs, tmp, &hdev->hw_queues_mirror_list,
				mirror_node) {
		cs_get(cs);
		cs->aborted = true;
		dev_warn_ratelimited(hdev->dev, "Killing CS %d.%llu\n",
					cs->ctx->asid, cs->sequence);
		cs_rollback(hdev, cs);
		cs_put(cs);
	}
}

static void job_wq_completion(struct work_struct *work)
{
	struct hl_cs_job *job = container_of(work, struct hl_cs_job,
						finish_work);
	struct hl_cs *cs = job->cs;
	struct hl_device *hdev = cs->ctx->hdev;

	/* job is no longer needed */
	free_job(hdev, job);
}

static struct hl_cb *validate_queue_index(struct hl_device *hdev,
					struct hl_cb_mgr *cb_mgr,
					struct hl_cs_chunk *chunk,
					bool *ext_queue)
{
	struct asic_fixed_properties *asic = &hdev->asic_prop;
	struct hw_queue_properties *hw_queue_prop;
	u32 cb_handle;
	struct hl_cb *cb;

	/* Assume external queue */
	*ext_queue = true;

	hw_queue_prop = &asic->hw_queues_props[chunk->queue_index];

	if ((chunk->queue_index >= HL_MAX_QUEUES) ||
			(hw_queue_prop->type == QUEUE_TYPE_NA)) {
		dev_err(hdev->dev, "Queue index %d is invalid\n",
			chunk->queue_index);
		return NULL;
	}

	if (hw_queue_prop->kmd_only) {
		dev_err(hdev->dev, "Queue index %d is restricted for KMD\n",
			chunk->queue_index);
		return NULL;
	} else if (hw_queue_prop->type == QUEUE_TYPE_INT) {
		*ext_queue = false;
		return (struct hl_cb *) (uintptr_t) chunk->cb_handle;
	}

	/* Retrieve CB object */
	cb_handle = (u32) (chunk->cb_handle >> PAGE_SHIFT);

	cb = hl_cb_get(hdev, cb_mgr, cb_handle);
	if (!cb) {
		dev_err(hdev->dev, "CB handle 0x%x invalid\n", cb_handle);
		return NULL;
	}

	if ((chunk->cb_size < 8) || (chunk->cb_size > cb->size)) {
		dev_err(hdev->dev, "CB size %u invalid\n", chunk->cb_size);
		goto release_cb;
	}

	spin_lock(&cb->lock);
	cb->cs_cnt++;
	spin_unlock(&cb->lock);

	return cb;

release_cb:
	hl_cb_put(cb);
	return NULL;
}

struct hl_cs_job *hl_cs_allocate_job(struct hl_device *hdev, bool ext_queue)
{
	struct hl_cs_job *job;

	job = kzalloc(sizeof(*job), GFP_ATOMIC);
	if (!job)
		return NULL;

	job->ext_queue = ext_queue;

	if (job->ext_queue) {
		INIT_LIST_HEAD(&job->userptr_list);
		INIT_WORK(&job->finish_work, job_wq_completion);
	}

	return job;
}

static int _hl_cs_ioctl(struct hl_fpriv *hpriv, void __user *chunks,
			u32 num_chunks, u64 *cs_seq)
{
	struct hl_device *hdev = hpriv->hdev;
	struct hl_cs_chunk *cs_chunk_array;
	struct hl_cs_job *job;
	struct hl_cs *cs;
	struct hl_cb *cb;
	bool ext_queue_present = false;
	u32 size_to_copy;
	int rc, i, parse_cnt;

	*cs_seq = ULLONG_MAX;

	if (num_chunks > HL_MAX_JOBS_PER_CS) {
		dev_err(hdev->dev,
			"Number of chunks can NOT be larger than %d\n",
			HL_MAX_JOBS_PER_CS);
		rc = -EINVAL;
		goto out;
	}

	cs_chunk_array = kmalloc_array(num_chunks, sizeof(*cs_chunk_array),
					GFP_ATOMIC);
	if (!cs_chunk_array) {
		rc = -ENOMEM;
		goto out;
	}

	size_to_copy = num_chunks * sizeof(struct hl_cs_chunk);
	if (copy_from_user(cs_chunk_array, chunks, size_to_copy)) {
		dev_err(hdev->dev, "Failed to copy cs chunk array from user\n");
		rc = -EFAULT;
		goto free_cs_chunk_array;
	}

	/* increment refcnt for context */
	hl_ctx_get(hdev, hpriv->ctx);

	rc = allocate_cs(hdev, hpriv->ctx, &cs);
	if (rc) {
		hl_ctx_put(hpriv->ctx);
		goto free_cs_chunk_array;
	}

	*cs_seq = cs->sequence;

	hl_debugfs_add_cs(cs);

	/* Validate ALL the CS chunks before submitting the CS */
	for (i = 0, parse_cnt = 0 ; i < num_chunks ; i++, parse_cnt++) {
		struct hl_cs_chunk *chunk = &cs_chunk_array[i];
		bool ext_queue;

		cb = validate_queue_index(hdev, &hpriv->cb_mgr, chunk,
					&ext_queue);
		if (ext_queue) {
			ext_queue_present = true;
			if (!cb) {
				rc = -EINVAL;
				goto free_cs_object;
			}
		}

		job = hl_cs_allocate_job(hdev, ext_queue);
		if (!job) {
			dev_err(hdev->dev, "Failed to allocate a new job\n");
			rc = -ENOMEM;
			if (ext_queue)
				goto release_cb;
			else
				goto free_cs_object;
		}

		job->id = i + 1;
		job->cs = cs;
		job->user_cb = cb;
		job->user_cb_size = chunk->cb_size;
		if (job->ext_queue)
			job->job_cb_size = cb->size;
		else
			job->job_cb_size = chunk->cb_size;
		job->hw_queue_id = chunk->queue_index;

		cs->jobs_in_queue_cnt[job->hw_queue_id]++;

		list_add_tail(&job->cs_node, &cs->job_list);

		/*
		 * Increment CS reference. When CS reference is 0, CS is
		 * done and can be signaled to user and free all its resources
		 * Only increment for JOB on external queues, because only
		 * for those JOBs we get completion
		 */
		if (job->ext_queue)
			cs_get(cs);

		hl_debugfs_add_job(hdev, job);

		rc = cs_parser(hpriv, job);
		if (rc) {
			dev_err(hdev->dev,
				"Failed to parse JOB %d.%llu.%d, err %d, rejecting the CS\n",
				cs->ctx->asid, cs->sequence, job->id, rc);
			goto free_cs_object;
		}
	}

	if (!ext_queue_present) {
		dev_err(hdev->dev,
			"Reject CS %d.%llu because no external queues jobs\n",
			cs->ctx->asid, cs->sequence);
		rc = -EINVAL;
		goto free_cs_object;
	}

	rc = hl_hw_queue_schedule_cs(cs);
	if (rc) {
		dev_err(hdev->dev,
			"Failed to submit CS %d.%llu to H/W queues, error %d\n",
			cs->ctx->asid, cs->sequence, rc);
		goto free_cs_object;
	}

	rc = HL_CS_STATUS_SUCCESS;
	goto put_cs;

release_cb:
	spin_lock(&cb->lock);
	cb->cs_cnt--;
	spin_unlock(&cb->lock);
	hl_cb_put(cb);
free_cs_object:
	cs_rollback(hdev, cs);
	*cs_seq = ULLONG_MAX;
	/* The path below is both for good and erroneous exits */
put_cs:
	/* We finished with the CS in this function, so put the ref */
	cs_put(cs);
free_cs_chunk_array:
	kfree(cs_chunk_array);
out:
	return rc;
}

int hl_cs_ioctl(struct hl_fpriv *hpriv, void *data)
{
	struct hl_device *hdev = hpriv->hdev;
	union hl_cs_args *args = data;
	struct hl_ctx *ctx = hpriv->ctx;
	void __user *chunks;
	u32 num_chunks;
	u64 cs_seq = ULONG_MAX;
	int rc, do_ctx_switch;
	bool need_soft_reset = false;

	if (hl_device_disabled_or_in_reset(hdev)) {
		dev_warn_ratelimited(hdev->dev,
			"Device is %s. Can't submit new CS\n",
			atomic_read(&hdev->in_reset) ? "in_reset" : "disabled");
		rc = -EBUSY;
		goto out;
	}

	do_ctx_switch = atomic_cmpxchg(&ctx->thread_ctx_switch_token, 1, 0);

	if (do_ctx_switch || (args->in.cs_flags & HL_CS_FLAGS_FORCE_RESTORE)) {
		long ret;

		chunks = (void __user *)(uintptr_t)args->in.chunks_restore;
		num_chunks = args->in.num_chunks_restore;

		mutex_lock(&hpriv->restore_phase_mutex);

		if (do_ctx_switch) {
			rc = hdev->asic_funcs->context_switch(hdev, ctx->asid);
			if (rc) {
				dev_err_ratelimited(hdev->dev,
					"Failed to switch to context %d, rejecting CS! %d\n",
					ctx->asid, rc);
				/*
				 * If we timedout, or if the device is not IDLE
				 * while we want to do context-switch (-EBUSY),
				 * we need to soft-reset because QMAN is
				 * probably stuck. However, we can't call to
				 * reset here directly because of deadlock, so
				 * need to do it at the very end of this
				 * function
				 */
				if ((rc == -ETIMEDOUT) || (rc == -EBUSY))
					need_soft_reset = true;
				mutex_unlock(&hpriv->restore_phase_mutex);
				goto out;
			}
		}

		hdev->asic_funcs->restore_phase_topology(hdev);

		if (num_chunks == 0) {
			dev_dbg(hdev->dev,
			"Need to run restore phase but restore CS is empty\n");
			rc = 0;
		} else {
			rc = _hl_cs_ioctl(hpriv, chunks, num_chunks,
						&cs_seq);
		}

		mutex_unlock(&hpriv->restore_phase_mutex);

		if (rc) {
			dev_err(hdev->dev,
				"Failed to submit restore CS for context %d (%d)\n",
				ctx->asid, rc);
			goto out;
		}

		/* Need to wait for restore completion before execution phase */
		if (num_chunks > 0) {
			ret = _hl_cs_wait_ioctl(hdev, ctx,
					jiffies_to_usecs(hdev->timeout_jiffies),
					cs_seq);
			if (ret <= 0) {
				dev_err(hdev->dev,
					"Restore CS for context %d failed to complete %ld\n",
					ctx->asid, ret);
				rc = -ENOEXEC;
				goto out;
			}
		}

		ctx->thread_ctx_switch_wait_token = 1;
	} else if (!ctx->thread_ctx_switch_wait_token) {
		u32 tmp;

		rc = hl_poll_timeout_memory(hdev,
			&ctx->thread_ctx_switch_wait_token, tmp, (tmp == 1),
<<<<<<< HEAD
			100, jiffies_to_usecs(hdev->timeout_jiffies));
=======
			100, jiffies_to_usecs(hdev->timeout_jiffies), false);
>>>>>>> bb831786

		if (rc == -ETIMEDOUT) {
			dev_err(hdev->dev,
				"context switch phase timeout (%d)\n", tmp);
			goto out;
		}
	}

	chunks = (void __user *)(uintptr_t)args->in.chunks_execute;
	num_chunks = args->in.num_chunks_execute;

	if (num_chunks == 0) {
		dev_err(hdev->dev,
			"Got execute CS with 0 chunks, context %d\n",
			ctx->asid);
		rc = -EINVAL;
		goto out;
	}

	rc = _hl_cs_ioctl(hpriv, chunks, num_chunks, &cs_seq);

out:
	if (rc != -EAGAIN) {
		memset(args, 0, sizeof(*args));
		args->out.status = rc;
		args->out.seq = cs_seq;
	}

	if (((rc == -ETIMEDOUT) || (rc == -EBUSY)) && (need_soft_reset))
		hl_device_reset(hdev, false, false);

	return rc;
}

static long _hl_cs_wait_ioctl(struct hl_device *hdev,
		struct hl_ctx *ctx, u64 timeout_us, u64 seq)
{
	struct dma_fence *fence;
	unsigned long timeout;
	long rc;

	if (timeout_us == MAX_SCHEDULE_TIMEOUT)
		timeout = timeout_us;
	else
		timeout = usecs_to_jiffies(timeout_us);

	hl_ctx_get(hdev, ctx);

	fence = hl_ctx_get_fence(ctx, seq);
	if (IS_ERR(fence)) {
		rc = PTR_ERR(fence);
	} else if (fence) {
		rc = dma_fence_wait_timeout(fence, true, timeout);
		if (fence->error == -ETIMEDOUT)
			rc = -ETIMEDOUT;
		else if (fence->error == -EIO)
			rc = -EIO;
		dma_fence_put(fence);
	} else
		rc = 1;

	hl_ctx_put(ctx);

	return rc;
}

int hl_cs_wait_ioctl(struct hl_fpriv *hpriv, void *data)
{
	struct hl_device *hdev = hpriv->hdev;
	union hl_wait_cs_args *args = data;
	u64 seq = args->in.seq;
	long rc;

	rc = _hl_cs_wait_ioctl(hdev, hpriv->ctx, args->in.timeout_us, seq);

	memset(args, 0, sizeof(*args));

	if (rc < 0) {
		dev_err(hdev->dev, "Error %ld on waiting for CS handle %llu\n",
			rc, seq);
		if (rc == -ERESTARTSYS) {
			args->out.status = HL_WAIT_CS_STATUS_INTERRUPTED;
			rc = -EINTR;
		} else if (rc == -ETIMEDOUT) {
			args->out.status = HL_WAIT_CS_STATUS_TIMEDOUT;
		} else if (rc == -EIO) {
			args->out.status = HL_WAIT_CS_STATUS_ABORTED;
		}
		return rc;
	}

	if (rc == 0)
		args->out.status = HL_WAIT_CS_STATUS_BUSY;
	else
		args->out.status = HL_WAIT_CS_STATUS_COMPLETED;

	return 0;
}<|MERGE_RESOLUTION|>--- conflicted
+++ resolved
@@ -683,11 +683,7 @@
 
 		rc = hl_poll_timeout_memory(hdev,
 			&ctx->thread_ctx_switch_wait_token, tmp, (tmp == 1),
-<<<<<<< HEAD
-			100, jiffies_to_usecs(hdev->timeout_jiffies));
-=======
 			100, jiffies_to_usecs(hdev->timeout_jiffies), false);
->>>>>>> bb831786
 
 		if (rc == -ETIMEDOUT) {
 			dev_err(hdev->dev,
