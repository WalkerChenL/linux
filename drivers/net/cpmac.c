--- conflicted
+++ resolved
@@ -849,13 +849,6 @@
 	spin_unlock(&priv->lock);
 	if (netif_msg_tx_err(priv) && net_ratelimit())
 		printk(KERN_WARNING "%s: transmit timeout\n", dev->name);
-<<<<<<< HEAD
-	/*
-	 * FIXME: waking up random queue is not the best thing to
-	 * do... on the other hand why we got here at all?
-	 */
-#ifdef CONFIG_NETDEVICES_MULTIQUEUE
-=======
 
 	atomic_inc(&priv->reset_pending);
 	barrier();
@@ -864,7 +857,6 @@
 	atomic_dec(&priv->reset_pending);
 
 	netif_wake_queue(priv->dev);
->>>>>>> 289c79a4
 	for (i = 0; i < CPMAC_QUEUES; i++)
 		netif_wake_subqueue(dev, i);
 }
