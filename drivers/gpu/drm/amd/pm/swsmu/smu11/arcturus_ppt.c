/*
 * Copyright 2019 Advanced Micro Devices, Inc.
 *
 * Permission is hereby granted, free of charge, to any person obtaining a
 * copy of this software and associated documentation files (the "Software"),
 * to deal in the Software without restriction, including without limitation
 * the rights to use, copy, modify, merge, publish, distribute, sublicense,
 * and/or sell copies of the Software, and to permit persons to whom the
 * Software is furnished to do so, subject to the following conditions:
 *
 * The above copyright notice and this permission notice shall be included in
 * all copies or substantial portions of the Software.
 *
 * THE SOFTWARE IS PROVIDED "AS IS", WITHOUT WARRANTY OF ANY KIND, EXPRESS OR
 * IMPLIED, INCLUDING BUT NOT LIMITED TO THE WARRANTIES OF MERCHANTABILITY,
 * FITNESS FOR A PARTICULAR PURPOSE AND NONINFRINGEMENT.  IN NO EVENT SHALL
 * THE COPYRIGHT HOLDER(S) OR AUTHOR(S) BE LIABLE FOR ANY CLAIM, DAMAGES OR
 * OTHER LIABILITY, WHETHER IN AN ACTION OF CONTRACT, TORT OR OTHERWISE,
 * ARISING FROM, OUT OF OR IN CONNECTION WITH THE SOFTWARE OR THE USE OR
 * OTHER DEALINGS IN THE SOFTWARE.
 *
 */

#define SWSMU_CODE_LAYER_L2

#include <linux/firmware.h>
#include "amdgpu.h"
#include "amdgpu_smu.h"
#include "atomfirmware.h"
#include "amdgpu_atomfirmware.h"
#include "amdgpu_atombios.h"
#include "smu_v11_0.h"
#include "smu11_driver_if_arcturus.h"
#include "soc15_common.h"
#include "atom.h"
#include "power_state.h"
#include "arcturus_ppt.h"
#include "smu_v11_0_pptable.h"
#include "arcturus_ppsmc.h"
#include "nbio/nbio_7_4_offset.h"
#include "nbio/nbio_7_4_sh_mask.h"
#include "thm/thm_11_0_2_offset.h"
#include "thm/thm_11_0_2_sh_mask.h"
#include "amdgpu_xgmi.h"
#include <linux/i2c.h>
#include <linux/pci.h>
#include "amdgpu_ras.h"
#include "smu_cmn.h"

/*
 * DO NOT use these for err/warn/info/debug messages.
 * Use dev_err, dev_warn, dev_info and dev_dbg instead.
 * They are more MGPU friendly.
 */
#undef pr_err
#undef pr_warn
#undef pr_info
#undef pr_debug

#define to_amdgpu_device(x) (container_of(x, struct amdgpu_device, pm.smu_i2c))

#define ARCTURUS_FEA_MAP(smu_feature, arcturus_feature) \
	[smu_feature] = {1, (arcturus_feature)}

#define SMU_FEATURES_LOW_MASK        0x00000000FFFFFFFF
#define SMU_FEATURES_LOW_SHIFT       0
#define SMU_FEATURES_HIGH_MASK       0xFFFFFFFF00000000
#define SMU_FEATURES_HIGH_SHIFT      32

#define SMC_DPM_FEATURE ( \
	FEATURE_DPM_PREFETCHER_MASK | \
	FEATURE_DPM_GFXCLK_MASK | \
	FEATURE_DPM_UCLK_MASK | \
	FEATURE_DPM_SOCCLK_MASK | \
	FEATURE_DPM_MP0CLK_MASK | \
	FEATURE_DPM_FCLK_MASK | \
	FEATURE_DPM_XGMI_MASK)

/* possible frequency drift (1Mhz) */
#define EPSILON				1

#define smnPCIE_ESM_CTRL			0x111003D0

#define mmCG_FDO_CTRL0_ARCT			0x8B
#define mmCG_FDO_CTRL0_ARCT_BASE_IDX		0

#define mmCG_FDO_CTRL1_ARCT			0x8C
#define mmCG_FDO_CTRL1_ARCT_BASE_IDX		0

#define mmCG_FDO_CTRL2_ARCT			0x8D
#define mmCG_FDO_CTRL2_ARCT_BASE_IDX		0

#define mmCG_TACH_CTRL_ARCT			0x8E
#define mmCG_TACH_CTRL_ARCT_BASE_IDX		0

#define mmCG_TACH_STATUS_ARCT			0x8F
#define mmCG_TACH_STATUS_ARCT_BASE_IDX		0

#define mmCG_THERMAL_STATUS_ARCT		0x90
#define mmCG_THERMAL_STATUS_ARCT_BASE_IDX	0

static const struct cmn2asic_msg_mapping arcturus_message_map[SMU_MSG_MAX_COUNT] = {
	MSG_MAP(TestMessage,			     PPSMC_MSG_TestMessage,			0),
	MSG_MAP(GetSmuVersion,			     PPSMC_MSG_GetSmuVersion,			1),
	MSG_MAP(GetDriverIfVersion,		     PPSMC_MSG_GetDriverIfVersion,		1),
	MSG_MAP(SetAllowedFeaturesMaskLow,	     PPSMC_MSG_SetAllowedFeaturesMaskLow,	0),
	MSG_MAP(SetAllowedFeaturesMaskHigh,	     PPSMC_MSG_SetAllowedFeaturesMaskHigh,	0),
	MSG_MAP(EnableAllSmuFeatures,		     PPSMC_MSG_EnableAllSmuFeatures,		0),
	MSG_MAP(DisableAllSmuFeatures,		     PPSMC_MSG_DisableAllSmuFeatures,		0),
	MSG_MAP(EnableSmuFeaturesLow,		     PPSMC_MSG_EnableSmuFeaturesLow,		1),
	MSG_MAP(EnableSmuFeaturesHigh,		     PPSMC_MSG_EnableSmuFeaturesHigh,		1),
	MSG_MAP(DisableSmuFeaturesLow,		     PPSMC_MSG_DisableSmuFeaturesLow,		0),
	MSG_MAP(DisableSmuFeaturesHigh,		     PPSMC_MSG_DisableSmuFeaturesHigh,		0),
	MSG_MAP(GetEnabledSmuFeaturesLow,	     PPSMC_MSG_GetEnabledSmuFeaturesLow,	0),
	MSG_MAP(GetEnabledSmuFeaturesHigh,	     PPSMC_MSG_GetEnabledSmuFeaturesHigh,	0),
	MSG_MAP(SetDriverDramAddrHigh,		     PPSMC_MSG_SetDriverDramAddrHigh,		1),
	MSG_MAP(SetDriverDramAddrLow,		     PPSMC_MSG_SetDriverDramAddrLow,		1),
	MSG_MAP(SetToolsDramAddrHigh,		     PPSMC_MSG_SetToolsDramAddrHigh,		0),
	MSG_MAP(SetToolsDramAddrLow,		     PPSMC_MSG_SetToolsDramAddrLow,		0),
	MSG_MAP(TransferTableSmu2Dram,		     PPSMC_MSG_TransferTableSmu2Dram,		1),
	MSG_MAP(TransferTableDram2Smu,		     PPSMC_MSG_TransferTableDram2Smu,		0),
	MSG_MAP(UseDefaultPPTable,		     PPSMC_MSG_UseDefaultPPTable,		0),
	MSG_MAP(UseBackupPPTable,		     PPSMC_MSG_UseBackupPPTable,		0),
	MSG_MAP(SetSystemVirtualDramAddrHigh,	     PPSMC_MSG_SetSystemVirtualDramAddrHigh,	0),
	MSG_MAP(SetSystemVirtualDramAddrLow,	     PPSMC_MSG_SetSystemVirtualDramAddrLow,	0),
	MSG_MAP(EnterBaco,			     PPSMC_MSG_EnterBaco,			0),
	MSG_MAP(ExitBaco,			     PPSMC_MSG_ExitBaco,			0),
	MSG_MAP(ArmD3,				     PPSMC_MSG_ArmD3,				0),
	MSG_MAP(SetSoftMinByFreq,		     PPSMC_MSG_SetSoftMinByFreq,		0),
	MSG_MAP(SetSoftMaxByFreq,		     PPSMC_MSG_SetSoftMaxByFreq,		0),
	MSG_MAP(SetHardMinByFreq,		     PPSMC_MSG_SetHardMinByFreq,		0),
	MSG_MAP(SetHardMaxByFreq,		     PPSMC_MSG_SetHardMaxByFreq,		0),
	MSG_MAP(GetMinDpmFreq,			     PPSMC_MSG_GetMinDpmFreq,			0),
	MSG_MAP(GetMaxDpmFreq,			     PPSMC_MSG_GetMaxDpmFreq,			0),
	MSG_MAP(GetDpmFreqByIndex,		     PPSMC_MSG_GetDpmFreqByIndex,		1),
	MSG_MAP(SetWorkloadMask,		     PPSMC_MSG_SetWorkloadMask,			1),
	MSG_MAP(SetDfSwitchType,		     PPSMC_MSG_SetDfSwitchType,			0),
	MSG_MAP(GetVoltageByDpm,		     PPSMC_MSG_GetVoltageByDpm,			0),
	MSG_MAP(GetVoltageByDpmOverdrive,	     PPSMC_MSG_GetVoltageByDpmOverdrive,	0),
	MSG_MAP(SetPptLimit,			     PPSMC_MSG_SetPptLimit,			0),
	MSG_MAP(GetPptLimit,			     PPSMC_MSG_GetPptLimit,			1),
	MSG_MAP(PowerUpVcn0,			     PPSMC_MSG_PowerUpVcn0,			0),
	MSG_MAP(PowerDownVcn0,			     PPSMC_MSG_PowerDownVcn0,			0),
	MSG_MAP(PowerUpVcn1,			     PPSMC_MSG_PowerUpVcn1,			0),
	MSG_MAP(PowerDownVcn1,			     PPSMC_MSG_PowerDownVcn1,			0),
	MSG_MAP(PrepareMp1ForUnload,		     PPSMC_MSG_PrepareMp1ForUnload,		0),
	MSG_MAP(PrepareMp1ForReset,		     PPSMC_MSG_PrepareMp1ForReset,		0),
	MSG_MAP(PrepareMp1ForShutdown,		     PPSMC_MSG_PrepareMp1ForShutdown,		0),
	MSG_MAP(SoftReset,			     PPSMC_MSG_SoftReset,			0),
	MSG_MAP(RunAfllBtc,			     PPSMC_MSG_RunAfllBtc,			0),
	MSG_MAP(RunDcBtc,			     PPSMC_MSG_RunDcBtc,			0),
	MSG_MAP(DramLogSetDramAddrHigh,		     PPSMC_MSG_DramLogSetDramAddrHigh,		0),
	MSG_MAP(DramLogSetDramAddrLow,		     PPSMC_MSG_DramLogSetDramAddrLow,		0),
	MSG_MAP(DramLogSetDramSize,		     PPSMC_MSG_DramLogSetDramSize,		0),
	MSG_MAP(GetDebugData,			     PPSMC_MSG_GetDebugData,			0),
	MSG_MAP(WaflTest,			     PPSMC_MSG_WaflTest,			0),
	MSG_MAP(SetXgmiMode,			     PPSMC_MSG_SetXgmiMode,			0),
	MSG_MAP(SetMemoryChannelEnable,		     PPSMC_MSG_SetMemoryChannelEnable,		0),
	MSG_MAP(DFCstateControl,		     PPSMC_MSG_DFCstateControl,			0),
	MSG_MAP(GmiPwrDnControl,		     PPSMC_MSG_GmiPwrDnControl,			0),
	MSG_MAP(ReadSerialNumTop32,		     PPSMC_MSG_ReadSerialNumTop32,		1),
	MSG_MAP(ReadSerialNumBottom32,		     PPSMC_MSG_ReadSerialNumBottom32,		1),
	MSG_MAP(LightSBR,			     PPSMC_MSG_LightSBR,			0),
};

static const struct cmn2asic_mapping arcturus_clk_map[SMU_CLK_COUNT] = {
	CLK_MAP(GFXCLK, PPCLK_GFXCLK),
	CLK_MAP(SCLK,	PPCLK_GFXCLK),
	CLK_MAP(SOCCLK, PPCLK_SOCCLK),
	CLK_MAP(FCLK, PPCLK_FCLK),
	CLK_MAP(UCLK, PPCLK_UCLK),
	CLK_MAP(MCLK, PPCLK_UCLK),
	CLK_MAP(DCLK, PPCLK_DCLK),
	CLK_MAP(VCLK, PPCLK_VCLK),
};

static const struct cmn2asic_mapping arcturus_feature_mask_map[SMU_FEATURE_COUNT] = {
	FEA_MAP(DPM_PREFETCHER),
	FEA_MAP(DPM_GFXCLK),
	FEA_MAP(DPM_UCLK),
	FEA_MAP(DPM_SOCCLK),
	FEA_MAP(DPM_FCLK),
	FEA_MAP(DPM_MP0CLK),
	FEA_MAP(DPM_XGMI),
	FEA_MAP(DS_GFXCLK),
	FEA_MAP(DS_SOCCLK),
	FEA_MAP(DS_LCLK),
	FEA_MAP(DS_FCLK),
	FEA_MAP(DS_UCLK),
	FEA_MAP(GFX_ULV),
	ARCTURUS_FEA_MAP(SMU_FEATURE_VCN_DPM_BIT, FEATURE_DPM_VCN_BIT),
	FEA_MAP(RSMU_SMN_CG),
	FEA_MAP(WAFL_CG),
	FEA_MAP(PPT),
	FEA_MAP(TDC),
	FEA_MAP(APCC_PLUS),
	FEA_MAP(VR0HOT),
	FEA_MAP(VR1HOT),
	FEA_MAP(FW_CTF),
	FEA_MAP(FAN_CONTROL),
	FEA_MAP(THERMAL),
	FEA_MAP(OUT_OF_BAND_MONITOR),
	FEA_MAP(TEMP_DEPENDENT_VMIN),
};

static const struct cmn2asic_mapping arcturus_table_map[SMU_TABLE_COUNT] = {
	TAB_MAP(PPTABLE),
	TAB_MAP(AVFS),
	TAB_MAP(AVFS_PSM_DEBUG),
	TAB_MAP(AVFS_FUSE_OVERRIDE),
	TAB_MAP(PMSTATUSLOG),
	TAB_MAP(SMU_METRICS),
	TAB_MAP(DRIVER_SMU_CONFIG),
	TAB_MAP(OVERDRIVE),
	TAB_MAP(I2C_COMMANDS),
	TAB_MAP(ACTIVITY_MONITOR_COEFF),
};

static const struct cmn2asic_mapping arcturus_pwr_src_map[SMU_POWER_SOURCE_COUNT] = {
	PWR_MAP(AC),
	PWR_MAP(DC),
};

static const struct cmn2asic_mapping arcturus_workload_map[PP_SMC_POWER_PROFILE_COUNT] = {
	WORKLOAD_MAP(PP_SMC_POWER_PROFILE_BOOTUP_DEFAULT,	WORKLOAD_PPLIB_DEFAULT_BIT),
	WORKLOAD_MAP(PP_SMC_POWER_PROFILE_POWERSAVING,		WORKLOAD_PPLIB_POWER_SAVING_BIT),
	WORKLOAD_MAP(PP_SMC_POWER_PROFILE_VIDEO,		WORKLOAD_PPLIB_VIDEO_BIT),
	WORKLOAD_MAP(PP_SMC_POWER_PROFILE_COMPUTE,		WORKLOAD_PPLIB_COMPUTE_BIT),
	WORKLOAD_MAP(PP_SMC_POWER_PROFILE_CUSTOM,		WORKLOAD_PPLIB_CUSTOM_BIT),
};

static const uint8_t arcturus_throttler_map[] = {
	[THROTTLER_TEMP_EDGE_BIT]	= (SMU_THROTTLER_TEMP_EDGE_BIT),
	[THROTTLER_TEMP_HOTSPOT_BIT]	= (SMU_THROTTLER_TEMP_HOTSPOT_BIT),
	[THROTTLER_TEMP_MEM_BIT]	= (SMU_THROTTLER_TEMP_MEM_BIT),
	[THROTTLER_TEMP_VR_GFX_BIT]	= (SMU_THROTTLER_TEMP_VR_GFX_BIT),
	[THROTTLER_TEMP_VR_MEM_BIT]	= (SMU_THROTTLER_TEMP_VR_MEM0_BIT),
	[THROTTLER_TEMP_VR_SOC_BIT]	= (SMU_THROTTLER_TEMP_VR_SOC_BIT),
	[THROTTLER_TDC_GFX_BIT]		= (SMU_THROTTLER_TDC_GFX_BIT),
	[THROTTLER_TDC_SOC_BIT]		= (SMU_THROTTLER_TDC_SOC_BIT),
	[THROTTLER_PPT0_BIT]		= (SMU_THROTTLER_PPT0_BIT),
	[THROTTLER_PPT1_BIT]		= (SMU_THROTTLER_PPT1_BIT),
	[THROTTLER_PPT2_BIT]		= (SMU_THROTTLER_PPT2_BIT),
	[THROTTLER_PPT3_BIT]		= (SMU_THROTTLER_PPT3_BIT),
	[THROTTLER_PPM_BIT]		= (SMU_THROTTLER_PPM_BIT),
	[THROTTLER_FIT_BIT]		= (SMU_THROTTLER_FIT_BIT),
	[THROTTLER_APCC_BIT]		= (SMU_THROTTLER_APCC_BIT),
	[THROTTLER_VRHOT0_BIT]		= (SMU_THROTTLER_VRHOT0_BIT),
	[THROTTLER_VRHOT1_BIT]		= (SMU_THROTTLER_VRHOT1_BIT),
};

static int arcturus_tables_init(struct smu_context *smu)
{
	struct smu_table_context *smu_table = &smu->smu_table;
	struct smu_table *tables = smu_table->tables;

	SMU_TABLE_INIT(tables, SMU_TABLE_PPTABLE, sizeof(PPTable_t),
		       PAGE_SIZE, AMDGPU_GEM_DOMAIN_VRAM);

	SMU_TABLE_INIT(tables, SMU_TABLE_PMSTATUSLOG, SMU11_TOOL_SIZE,
		       PAGE_SIZE, AMDGPU_GEM_DOMAIN_VRAM);

	SMU_TABLE_INIT(tables, SMU_TABLE_SMU_METRICS, sizeof(SmuMetrics_t),
		       PAGE_SIZE, AMDGPU_GEM_DOMAIN_VRAM);

	SMU_TABLE_INIT(tables, SMU_TABLE_I2C_COMMANDS, sizeof(SwI2cRequest_t),
			       PAGE_SIZE, AMDGPU_GEM_DOMAIN_VRAM);

	SMU_TABLE_INIT(tables, SMU_TABLE_ACTIVITY_MONITOR_COEFF,
		       sizeof(DpmActivityMonitorCoeffInt_t), PAGE_SIZE,
		       AMDGPU_GEM_DOMAIN_VRAM);

	smu_table->metrics_table = kzalloc(sizeof(SmuMetrics_t), GFP_KERNEL);
	if (!smu_table->metrics_table)
		return -ENOMEM;
	smu_table->metrics_time = 0;

	smu_table->gpu_metrics_table_size = sizeof(struct gpu_metrics_v1_3);
	smu_table->gpu_metrics_table = kzalloc(smu_table->gpu_metrics_table_size, GFP_KERNEL);
	if (!smu_table->gpu_metrics_table) {
		kfree(smu_table->metrics_table);
		return -ENOMEM;
	}

	return 0;
}

static int arcturus_allocate_dpm_context(struct smu_context *smu)
{
	struct smu_dpm_context *smu_dpm = &smu->smu_dpm;

	smu_dpm->dpm_context = kzalloc(sizeof(struct smu_11_0_dpm_context),
				       GFP_KERNEL);
	if (!smu_dpm->dpm_context)
		return -ENOMEM;
	smu_dpm->dpm_context_size = sizeof(struct smu_11_0_dpm_context);

	smu_dpm->dpm_current_power_state = kzalloc(sizeof(struct smu_power_state),
				       GFP_KERNEL);
	if (!smu_dpm->dpm_current_power_state)
		return -ENOMEM;

	smu_dpm->dpm_request_power_state = kzalloc(sizeof(struct smu_power_state),
				       GFP_KERNEL);
	if (!smu_dpm->dpm_request_power_state)
		return -ENOMEM;

	return 0;
}

static int arcturus_init_smc_tables(struct smu_context *smu)
{
	int ret = 0;

	ret = arcturus_tables_init(smu);
	if (ret)
		return ret;

	ret = arcturus_allocate_dpm_context(smu);
	if (ret)
		return ret;

	return smu_v11_0_init_smc_tables(smu);
}

static int
arcturus_get_allowed_feature_mask(struct smu_context *smu,
				  uint32_t *feature_mask, uint32_t num)
{
	if (num > 2)
		return -EINVAL;

	/* pptable will handle the features to enable */
	memset(feature_mask, 0xFF, sizeof(uint32_t) * num);

	return 0;
}

static int arcturus_set_default_dpm_table(struct smu_context *smu)
{
	struct smu_11_0_dpm_context *dpm_context = smu->smu_dpm.dpm_context;
	PPTable_t *driver_ppt = smu->smu_table.driver_pptable;
	struct smu_11_0_dpm_table *dpm_table = NULL;
	int ret = 0;

	/* socclk dpm table setup */
	dpm_table = &dpm_context->dpm_tables.soc_table;
	if (smu_cmn_feature_is_enabled(smu, SMU_FEATURE_DPM_SOCCLK_BIT)) {
		ret = smu_v11_0_set_single_dpm_table(smu,
						     SMU_SOCCLK,
						     dpm_table);
		if (ret)
			return ret;
		dpm_table->is_fine_grained =
			!driver_ppt->DpmDescriptor[PPCLK_SOCCLK].SnapToDiscrete;
	} else {
		dpm_table->count = 1;
		dpm_table->dpm_levels[0].value = smu->smu_table.boot_values.socclk / 100;
		dpm_table->dpm_levels[0].enabled = true;
		dpm_table->min = dpm_table->dpm_levels[0].value;
		dpm_table->max = dpm_table->dpm_levels[0].value;
	}

	/* gfxclk dpm table setup */
	dpm_table = &dpm_context->dpm_tables.gfx_table;
	if (smu_cmn_feature_is_enabled(smu, SMU_FEATURE_DPM_GFXCLK_BIT)) {
		ret = smu_v11_0_set_single_dpm_table(smu,
						     SMU_GFXCLK,
						     dpm_table);
		if (ret)
			return ret;
		dpm_table->is_fine_grained =
			!driver_ppt->DpmDescriptor[PPCLK_GFXCLK].SnapToDiscrete;
	} else {
		dpm_table->count = 1;
		dpm_table->dpm_levels[0].value = smu->smu_table.boot_values.gfxclk / 100;
		dpm_table->dpm_levels[0].enabled = true;
		dpm_table->min = dpm_table->dpm_levels[0].value;
		dpm_table->max = dpm_table->dpm_levels[0].value;
	}

	/* memclk dpm table setup */
	dpm_table = &dpm_context->dpm_tables.uclk_table;
	if (smu_cmn_feature_is_enabled(smu, SMU_FEATURE_DPM_UCLK_BIT)) {
		ret = smu_v11_0_set_single_dpm_table(smu,
						     SMU_UCLK,
						     dpm_table);
		if (ret)
			return ret;
		dpm_table->is_fine_grained =
			!driver_ppt->DpmDescriptor[PPCLK_UCLK].SnapToDiscrete;
	} else {
		dpm_table->count = 1;
		dpm_table->dpm_levels[0].value = smu->smu_table.boot_values.uclk / 100;
		dpm_table->dpm_levels[0].enabled = true;
		dpm_table->min = dpm_table->dpm_levels[0].value;
		dpm_table->max = dpm_table->dpm_levels[0].value;
	}

	/* fclk dpm table setup */
	dpm_table = &dpm_context->dpm_tables.fclk_table;
	if (smu_cmn_feature_is_enabled(smu, SMU_FEATURE_DPM_FCLK_BIT)) {
		ret = smu_v11_0_set_single_dpm_table(smu,
						     SMU_FCLK,
						     dpm_table);
		if (ret)
			return ret;
		dpm_table->is_fine_grained =
			!driver_ppt->DpmDescriptor[PPCLK_FCLK].SnapToDiscrete;
	} else {
		dpm_table->count = 1;
		dpm_table->dpm_levels[0].value = smu->smu_table.boot_values.fclk / 100;
		dpm_table->dpm_levels[0].enabled = true;
		dpm_table->min = dpm_table->dpm_levels[0].value;
		dpm_table->max = dpm_table->dpm_levels[0].value;
	}

	return 0;
}

static void arcturus_check_bxco_support(struct smu_context *smu)
{
	struct smu_table_context *table_context = &smu->smu_table;
	struct smu_11_0_powerplay_table *powerplay_table =
		table_context->power_play_table;
	struct smu_baco_context *smu_baco = &smu->smu_baco;
	struct amdgpu_device *adev = smu->adev;
	uint32_t val;

	if (powerplay_table->platform_caps & SMU_11_0_PP_PLATFORM_CAP_BACO ||
	    powerplay_table->platform_caps & SMU_11_0_PP_PLATFORM_CAP_MACO) {
		val = RREG32_SOC15(NBIO, 0, mmRCC_BIF_STRAP0);
		smu_baco->platform_support =
			(val & RCC_BIF_STRAP0__STRAP_PX_CAPABLE_MASK) ? true :
									false;
	}
}

static int arcturus_check_powerplay_table(struct smu_context *smu)
{
	struct smu_table_context *table_context = &smu->smu_table;
	struct smu_11_0_powerplay_table *powerplay_table =
		table_context->power_play_table;

	arcturus_check_bxco_support(smu);

	table_context->thermal_controller_type =
		powerplay_table->thermal_controller_type;

	return 0;
}

static int arcturus_store_powerplay_table(struct smu_context *smu)
{
	struct smu_table_context *table_context = &smu->smu_table;
	struct smu_11_0_powerplay_table *powerplay_table =
		table_context->power_play_table;

	memcpy(table_context->driver_pptable, &powerplay_table->smc_pptable,
	       sizeof(PPTable_t));

	return 0;
}

static int arcturus_append_powerplay_table(struct smu_context *smu)
{
	struct smu_table_context *table_context = &smu->smu_table;
	PPTable_t *smc_pptable = table_context->driver_pptable;
	struct atom_smc_dpm_info_v4_6 *smc_dpm_table;
	int index, ret;

	index = get_index_into_master_table(atom_master_list_of_data_tables_v2_1,
					   smc_dpm_info);

	ret = amdgpu_atombios_get_data_table(smu->adev, index, NULL, NULL, NULL,
				      (uint8_t **)&smc_dpm_table);
	if (ret)
		return ret;

	dev_info(smu->adev->dev, "smc_dpm_info table revision(format.content): %d.%d\n",
			smc_dpm_table->table_header.format_revision,
			smc_dpm_table->table_header.content_revision);

	if ((smc_dpm_table->table_header.format_revision == 4) &&
	    (smc_dpm_table->table_header.content_revision == 6))
		smu_memcpy_trailing(smc_pptable, MaxVoltageStepGfx, BoardReserved,
				    smc_dpm_table, maxvoltagestepgfx);
	return 0;
}

static int arcturus_setup_pptable(struct smu_context *smu)
{
	int ret = 0;

	ret = smu_v11_0_setup_pptable(smu);
	if (ret)
		return ret;

	ret = arcturus_store_powerplay_table(smu);
	if (ret)
		return ret;

	ret = arcturus_append_powerplay_table(smu);
	if (ret)
		return ret;

	ret = arcturus_check_powerplay_table(smu);
	if (ret)
		return ret;

	return ret;
}

static int arcturus_run_btc(struct smu_context *smu)
{
	int ret = 0;

	ret = smu_cmn_send_smc_msg(smu, SMU_MSG_RunAfllBtc, NULL);
	if (ret) {
		dev_err(smu->adev->dev, "RunAfllBtc failed!\n");
		return ret;
	}

	return smu_cmn_send_smc_msg(smu, SMU_MSG_RunDcBtc, NULL);
}

static int arcturus_populate_umd_state_clk(struct smu_context *smu)
{
	struct smu_11_0_dpm_context *dpm_context =
				smu->smu_dpm.dpm_context;
	struct smu_11_0_dpm_table *gfx_table =
				&dpm_context->dpm_tables.gfx_table;
	struct smu_11_0_dpm_table *mem_table =
				&dpm_context->dpm_tables.uclk_table;
	struct smu_11_0_dpm_table *soc_table =
				&dpm_context->dpm_tables.soc_table;
	struct smu_umd_pstate_table *pstate_table =
				&smu->pstate_table;

	pstate_table->gfxclk_pstate.min = gfx_table->min;
	pstate_table->gfxclk_pstate.peak = gfx_table->max;

	pstate_table->uclk_pstate.min = mem_table->min;
	pstate_table->uclk_pstate.peak = mem_table->max;

	pstate_table->socclk_pstate.min = soc_table->min;
	pstate_table->socclk_pstate.peak = soc_table->max;

	if (gfx_table->count > ARCTURUS_UMD_PSTATE_GFXCLK_LEVEL &&
	    mem_table->count > ARCTURUS_UMD_PSTATE_MCLK_LEVEL &&
	    soc_table->count > ARCTURUS_UMD_PSTATE_SOCCLK_LEVEL) {
		pstate_table->gfxclk_pstate.standard =
			gfx_table->dpm_levels[ARCTURUS_UMD_PSTATE_GFXCLK_LEVEL].value;
		pstate_table->uclk_pstate.standard =
			mem_table->dpm_levels[ARCTURUS_UMD_PSTATE_MCLK_LEVEL].value;
		pstate_table->socclk_pstate.standard =
			soc_table->dpm_levels[ARCTURUS_UMD_PSTATE_SOCCLK_LEVEL].value;
	} else {
		pstate_table->gfxclk_pstate.standard =
			pstate_table->gfxclk_pstate.min;
		pstate_table->uclk_pstate.standard =
			pstate_table->uclk_pstate.min;
		pstate_table->socclk_pstate.standard =
			pstate_table->socclk_pstate.min;
	}

	return 0;
}

static int arcturus_get_clk_table(struct smu_context *smu,
			struct pp_clock_levels_with_latency *clocks,
			struct smu_11_0_dpm_table *dpm_table)
{
	int i, count;

	count = (dpm_table->count > MAX_NUM_CLOCKS) ? MAX_NUM_CLOCKS : dpm_table->count;
	clocks->num_levels = count;

	for (i = 0; i < count; i++) {
		clocks->data[i].clocks_in_khz =
			dpm_table->dpm_levels[i].value * 1000;
		clocks->data[i].latency_in_us = 0;
	}

	return 0;
}

static int arcturus_freqs_in_same_level(int32_t frequency1,
					int32_t frequency2)
{
	return (abs(frequency1 - frequency2) <= EPSILON);
}

static int arcturus_get_smu_metrics_data(struct smu_context *smu,
					 MetricsMember_t member,
					 uint32_t *value)
{
	struct smu_table_context *smu_table= &smu->smu_table;
	SmuMetrics_t *metrics = (SmuMetrics_t *)smu_table->metrics_table;
	int ret = 0;

	mutex_lock(&smu->metrics_lock);

	ret = smu_cmn_get_metrics_table_locked(smu,
					       NULL,
					       false);
	if (ret) {
		mutex_unlock(&smu->metrics_lock);
		return ret;
	}

	switch (member) {
	case METRICS_CURR_GFXCLK:
		*value = metrics->CurrClock[PPCLK_GFXCLK];
		break;
	case METRICS_CURR_SOCCLK:
		*value = metrics->CurrClock[PPCLK_SOCCLK];
		break;
	case METRICS_CURR_UCLK:
		*value = metrics->CurrClock[PPCLK_UCLK];
		break;
	case METRICS_CURR_VCLK:
		*value = metrics->CurrClock[PPCLK_VCLK];
		break;
	case METRICS_CURR_DCLK:
		*value = metrics->CurrClock[PPCLK_DCLK];
		break;
	case METRICS_CURR_FCLK:
		*value = metrics->CurrClock[PPCLK_FCLK];
		break;
	case METRICS_AVERAGE_GFXCLK:
		*value = metrics->AverageGfxclkFrequency;
		break;
	case METRICS_AVERAGE_SOCCLK:
		*value = metrics->AverageSocclkFrequency;
		break;
	case METRICS_AVERAGE_UCLK:
		*value = metrics->AverageUclkFrequency;
		break;
	case METRICS_AVERAGE_VCLK:
		*value = metrics->AverageVclkFrequency;
		break;
	case METRICS_AVERAGE_DCLK:
		*value = metrics->AverageDclkFrequency;
		break;
	case METRICS_AVERAGE_GFXACTIVITY:
		*value = metrics->AverageGfxActivity;
		break;
	case METRICS_AVERAGE_MEMACTIVITY:
		*value = metrics->AverageUclkActivity;
		break;
	case METRICS_AVERAGE_VCNACTIVITY:
		*value = metrics->VcnActivityPercentage;
		break;
	case METRICS_AVERAGE_SOCKETPOWER:
		*value = metrics->AverageSocketPower << 8;
		break;
	case METRICS_TEMPERATURE_EDGE:
		*value = metrics->TemperatureEdge *
			SMU_TEMPERATURE_UNITS_PER_CENTIGRADES;
		break;
	case METRICS_TEMPERATURE_HOTSPOT:
		*value = metrics->TemperatureHotspot *
			SMU_TEMPERATURE_UNITS_PER_CENTIGRADES;
		break;
	case METRICS_TEMPERATURE_MEM:
		*value = metrics->TemperatureHBM *
			SMU_TEMPERATURE_UNITS_PER_CENTIGRADES;
		break;
	case METRICS_TEMPERATURE_VRGFX:
		*value = metrics->TemperatureVrGfx *
			SMU_TEMPERATURE_UNITS_PER_CENTIGRADES;
		break;
	case METRICS_TEMPERATURE_VRSOC:
		*value = metrics->TemperatureVrSoc *
			SMU_TEMPERATURE_UNITS_PER_CENTIGRADES;
		break;
	case METRICS_TEMPERATURE_VRMEM:
		*value = metrics->TemperatureVrMem *
			SMU_TEMPERATURE_UNITS_PER_CENTIGRADES;
		break;
	case METRICS_THROTTLER_STATUS:
		*value = metrics->ThrottlerStatus;
		break;
	case METRICS_CURR_FANSPEED:
		*value = metrics->CurrFanSpeed;
		break;
	default:
		*value = UINT_MAX;
		break;
	}

	mutex_unlock(&smu->metrics_lock);

	return ret;
}

static int arcturus_get_current_clk_freq_by_table(struct smu_context *smu,
				       enum smu_clk_type clk_type,
				       uint32_t *value)
{
	MetricsMember_t member_type;
	int clk_id = 0;

	if (!value)
		return -EINVAL;

	clk_id = smu_cmn_to_asic_specific_index(smu,
						CMN2ASIC_MAPPING_CLK,
						clk_type);
	if (clk_id < 0)
		return -EINVAL;

	switch (clk_id) {
	case PPCLK_GFXCLK:
		/*
		 * CurrClock[clk_id] can provide accurate
		 *   output only when the dpm feature is enabled.
		 * We can use Average_* for dpm disabled case.
		 *   But this is available for gfxclk/uclk/socclk/vclk/dclk.
		 */
		if (smu_cmn_feature_is_enabled(smu, SMU_FEATURE_DPM_GFXCLK_BIT))
			member_type = METRICS_CURR_GFXCLK;
		else
			member_type = METRICS_AVERAGE_GFXCLK;
		break;
	case PPCLK_UCLK:
		if (smu_cmn_feature_is_enabled(smu, SMU_FEATURE_DPM_UCLK_BIT))
			member_type = METRICS_CURR_UCLK;
		else
			member_type = METRICS_AVERAGE_UCLK;
		break;
	case PPCLK_SOCCLK:
		if (smu_cmn_feature_is_enabled(smu, SMU_FEATURE_DPM_SOCCLK_BIT))
			member_type = METRICS_CURR_SOCCLK;
		else
			member_type = METRICS_AVERAGE_SOCCLK;
		break;
	case PPCLK_VCLK:
		if (smu_cmn_feature_is_enabled(smu, SMU_FEATURE_VCN_DPM_BIT))
			member_type = METRICS_CURR_VCLK;
		else
			member_type = METRICS_AVERAGE_VCLK;
		break;
	case PPCLK_DCLK:
		if (smu_cmn_feature_is_enabled(smu, SMU_FEATURE_VCN_DPM_BIT))
			member_type = METRICS_CURR_DCLK;
		else
			member_type = METRICS_AVERAGE_DCLK;
		break;
	case PPCLK_FCLK:
		member_type = METRICS_CURR_FCLK;
		break;
	default:
		return -EINVAL;
	}

	return arcturus_get_smu_metrics_data(smu,
					     member_type,
					     value);
}

static int arcturus_print_clk_levels(struct smu_context *smu,
			enum smu_clk_type type, char *buf)
{
	int i, now, size = 0;
	int ret = 0;
	struct pp_clock_levels_with_latency clocks;
	struct smu_11_0_dpm_table *single_dpm_table;
	struct smu_dpm_context *smu_dpm = &smu->smu_dpm;
	struct smu_11_0_dpm_context *dpm_context = NULL;
	uint32_t gen_speed, lane_width;

<<<<<<< HEAD
	if (amdgpu_ras_intr_triggered())
		return sysfs_emit(buf, "unavailable\n");
=======
	smu_cmn_get_sysfs_buf(&buf, &size);

	if (amdgpu_ras_intr_triggered()) {
		size += sysfs_emit_at(buf, size, "unavailable\n");
		return size;
	}
>>>>>>> 318a54c0

	dpm_context = smu_dpm->dpm_context;

	switch (type) {
	case SMU_SCLK:
		ret = arcturus_get_current_clk_freq_by_table(smu, SMU_GFXCLK, &now);
		if (ret) {
			dev_err(smu->adev->dev, "Attempt to get current gfx clk Failed!");
			return ret;
		}

		single_dpm_table = &(dpm_context->dpm_tables.gfx_table);
		ret = arcturus_get_clk_table(smu, &clocks, single_dpm_table);
		if (ret) {
			dev_err(smu->adev->dev, "Attempt to get gfx clk levels Failed!");
			return ret;
		}

		/*
		 * For DPM disabled case, there will be only one clock level.
		 * And it's safe to assume that is always the current clock.
		 */
		for (i = 0; i < clocks.num_levels; i++)
			size += sysfs_emit_at(buf, size, "%d: %uMhz %s\n", i,
					clocks.data[i].clocks_in_khz / 1000,
					(clocks.num_levels == 1) ? "*" :
					(arcturus_freqs_in_same_level(
					clocks.data[i].clocks_in_khz / 1000,
					now) ? "*" : ""));
		break;

	case SMU_MCLK:
		ret = arcturus_get_current_clk_freq_by_table(smu, SMU_UCLK, &now);
		if (ret) {
			dev_err(smu->adev->dev, "Attempt to get current mclk Failed!");
			return ret;
		}

		single_dpm_table = &(dpm_context->dpm_tables.uclk_table);
		ret = arcturus_get_clk_table(smu, &clocks, single_dpm_table);
		if (ret) {
			dev_err(smu->adev->dev, "Attempt to get memory clk levels Failed!");
			return ret;
		}

		for (i = 0; i < clocks.num_levels; i++)
			size += sysfs_emit_at(buf, size, "%d: %uMhz %s\n",
				i, clocks.data[i].clocks_in_khz / 1000,
				(clocks.num_levels == 1) ? "*" :
				(arcturus_freqs_in_same_level(
				clocks.data[i].clocks_in_khz / 1000,
				now) ? "*" : ""));
		break;

	case SMU_SOCCLK:
		ret = arcturus_get_current_clk_freq_by_table(smu, SMU_SOCCLK, &now);
		if (ret) {
			dev_err(smu->adev->dev, "Attempt to get current socclk Failed!");
			return ret;
		}

		single_dpm_table = &(dpm_context->dpm_tables.soc_table);
		ret = arcturus_get_clk_table(smu, &clocks, single_dpm_table);
		if (ret) {
			dev_err(smu->adev->dev, "Attempt to get socclk levels Failed!");
			return ret;
		}

		for (i = 0; i < clocks.num_levels; i++)
			size += sysfs_emit_at(buf, size, "%d: %uMhz %s\n",
				i, clocks.data[i].clocks_in_khz / 1000,
				(clocks.num_levels == 1) ? "*" :
				(arcturus_freqs_in_same_level(
				clocks.data[i].clocks_in_khz / 1000,
				now) ? "*" : ""));
		break;

	case SMU_FCLK:
		ret = arcturus_get_current_clk_freq_by_table(smu, SMU_FCLK, &now);
		if (ret) {
			dev_err(smu->adev->dev, "Attempt to get current fclk Failed!");
			return ret;
		}

		single_dpm_table = &(dpm_context->dpm_tables.fclk_table);
		ret = arcturus_get_clk_table(smu, &clocks, single_dpm_table);
		if (ret) {
			dev_err(smu->adev->dev, "Attempt to get fclk levels Failed!");
			return ret;
		}

		for (i = 0; i < single_dpm_table->count; i++)
			size += sysfs_emit_at(buf, size, "%d: %uMhz %s\n",
				i, single_dpm_table->dpm_levels[i].value,
				(clocks.num_levels == 1) ? "*" :
				(arcturus_freqs_in_same_level(
				clocks.data[i].clocks_in_khz / 1000,
				now) ? "*" : ""));
		break;

	case SMU_VCLK:
		ret = arcturus_get_current_clk_freq_by_table(smu, SMU_VCLK, &now);
		if (ret) {
			dev_err(smu->adev->dev, "Attempt to get current vclk Failed!");
			return ret;
		}

		single_dpm_table = &(dpm_context->dpm_tables.vclk_table);
		ret = arcturus_get_clk_table(smu, &clocks, single_dpm_table);
		if (ret) {
			dev_err(smu->adev->dev, "Attempt to get vclk levels Failed!");
			return ret;
		}

		for (i = 0; i < single_dpm_table->count; i++)
			size += sysfs_emit_at(buf, size, "%d: %uMhz %s\n",
				i, single_dpm_table->dpm_levels[i].value,
				(clocks.num_levels == 1) ? "*" :
				(arcturus_freqs_in_same_level(
				clocks.data[i].clocks_in_khz / 1000,
				now) ? "*" : ""));
		break;

	case SMU_DCLK:
		ret = arcturus_get_current_clk_freq_by_table(smu, SMU_DCLK, &now);
		if (ret) {
			dev_err(smu->adev->dev, "Attempt to get current dclk Failed!");
			return ret;
		}

		single_dpm_table = &(dpm_context->dpm_tables.dclk_table);
		ret = arcturus_get_clk_table(smu, &clocks, single_dpm_table);
		if (ret) {
			dev_err(smu->adev->dev, "Attempt to get dclk levels Failed!");
			return ret;
		}

		for (i = 0; i < single_dpm_table->count; i++)
			size += sysfs_emit_at(buf, size, "%d: %uMhz %s\n",
				i, single_dpm_table->dpm_levels[i].value,
				(clocks.num_levels == 1) ? "*" :
				(arcturus_freqs_in_same_level(
				clocks.data[i].clocks_in_khz / 1000,
				now) ? "*" : ""));
		break;

	case SMU_PCIE:
		gen_speed = smu_v11_0_get_current_pcie_link_speed_level(smu);
		lane_width = smu_v11_0_get_current_pcie_link_width_level(smu);
		size += sysfs_emit_at(buf, size, "0: %s %s %dMhz *\n",
				(gen_speed == 0) ? "2.5GT/s," :
				(gen_speed == 1) ? "5.0GT/s," :
				(gen_speed == 2) ? "8.0GT/s," :
				(gen_speed == 3) ? "16.0GT/s," : "",
				(lane_width == 1) ? "x1" :
				(lane_width == 2) ? "x2" :
				(lane_width == 3) ? "x4" :
				(lane_width == 4) ? "x8" :
				(lane_width == 5) ? "x12" :
				(lane_width == 6) ? "x16" : "",
				smu->smu_table.boot_values.lclk / 100);
		break;

	default:
		break;
	}

	return size;
}

static int arcturus_upload_dpm_level(struct smu_context *smu,
				     bool max,
				     uint32_t feature_mask,
				     uint32_t level)
{
	struct smu_11_0_dpm_context *dpm_context =
			smu->smu_dpm.dpm_context;
	uint32_t freq;
	int ret = 0;

	if (smu_cmn_feature_is_enabled(smu, SMU_FEATURE_DPM_GFXCLK_BIT) &&
	    (feature_mask & FEATURE_DPM_GFXCLK_MASK)) {
		freq = dpm_context->dpm_tables.gfx_table.dpm_levels[level].value;
		ret = smu_cmn_send_smc_msg_with_param(smu,
			(max ? SMU_MSG_SetSoftMaxByFreq : SMU_MSG_SetSoftMinByFreq),
			(PPCLK_GFXCLK << 16) | (freq & 0xffff),
			NULL);
		if (ret) {
			dev_err(smu->adev->dev, "Failed to set soft %s gfxclk !\n",
						max ? "max" : "min");
			return ret;
		}
	}

	if (smu_cmn_feature_is_enabled(smu, SMU_FEATURE_DPM_UCLK_BIT) &&
	    (feature_mask & FEATURE_DPM_UCLK_MASK)) {
		freq = dpm_context->dpm_tables.uclk_table.dpm_levels[level].value;
		ret = smu_cmn_send_smc_msg_with_param(smu,
			(max ? SMU_MSG_SetSoftMaxByFreq : SMU_MSG_SetSoftMinByFreq),
			(PPCLK_UCLK << 16) | (freq & 0xffff),
			NULL);
		if (ret) {
			dev_err(smu->adev->dev, "Failed to set soft %s memclk !\n",
						max ? "max" : "min");
			return ret;
		}
	}

	if (smu_cmn_feature_is_enabled(smu, SMU_FEATURE_DPM_SOCCLK_BIT) &&
	    (feature_mask & FEATURE_DPM_SOCCLK_MASK)) {
		freq = dpm_context->dpm_tables.soc_table.dpm_levels[level].value;
		ret = smu_cmn_send_smc_msg_with_param(smu,
			(max ? SMU_MSG_SetSoftMaxByFreq : SMU_MSG_SetSoftMinByFreq),
			(PPCLK_SOCCLK << 16) | (freq & 0xffff),
			NULL);
		if (ret) {
			dev_err(smu->adev->dev, "Failed to set soft %s socclk !\n",
						max ? "max" : "min");
			return ret;
		}
	}

	return ret;
}

static int arcturus_force_clk_levels(struct smu_context *smu,
			enum smu_clk_type type, uint32_t mask)
{
	struct smu_11_0_dpm_context *dpm_context = smu->smu_dpm.dpm_context;
	struct smu_11_0_dpm_table *single_dpm_table = NULL;
	uint32_t soft_min_level, soft_max_level;
	uint32_t smu_version;
	int ret = 0;

	ret = smu_cmn_get_smc_version(smu, NULL, &smu_version);
	if (ret) {
		dev_err(smu->adev->dev, "Failed to get smu version!\n");
		return ret;
	}

	if ((smu_version >= 0x361200) &&
	    (smu_version <= 0x361a00)) {
		dev_err(smu->adev->dev, "Forcing clock level is not supported with "
		       "54.18 - 54.26(included) SMU firmwares\n");
		return -EOPNOTSUPP;
	}

	soft_min_level = mask ? (ffs(mask) - 1) : 0;
	soft_max_level = mask ? (fls(mask) - 1) : 0;

	switch (type) {
	case SMU_SCLK:
		single_dpm_table = &(dpm_context->dpm_tables.gfx_table);
		if (soft_max_level >= single_dpm_table->count) {
			dev_err(smu->adev->dev, "Clock level specified %d is over max allowed %d\n",
					soft_max_level, single_dpm_table->count - 1);
			ret = -EINVAL;
			break;
		}

		ret = arcturus_upload_dpm_level(smu,
						false,
						FEATURE_DPM_GFXCLK_MASK,
						soft_min_level);
		if (ret) {
			dev_err(smu->adev->dev, "Failed to upload boot level to lowest!\n");
			break;
		}

		ret = arcturus_upload_dpm_level(smu,
						true,
						FEATURE_DPM_GFXCLK_MASK,
						soft_max_level);
		if (ret)
			dev_err(smu->adev->dev, "Failed to upload dpm max level to highest!\n");

		break;

	case SMU_MCLK:
	case SMU_SOCCLK:
	case SMU_FCLK:
		/*
		 * Should not arrive here since Arcturus does not
		 * support mclk/socclk/fclk softmin/softmax settings
		 */
		ret = -EINVAL;
		break;

	default:
		break;
	}

	return ret;
}

static int arcturus_get_thermal_temperature_range(struct smu_context *smu,
						struct smu_temperature_range *range)
{
	struct smu_table_context *table_context = &smu->smu_table;
	struct smu_11_0_powerplay_table *powerplay_table =
				table_context->power_play_table;
	PPTable_t *pptable = smu->smu_table.driver_pptable;

	if (!range)
		return -EINVAL;

	memcpy(range, &smu11_thermal_policy[0], sizeof(struct smu_temperature_range));

	range->max = pptable->TedgeLimit *
		SMU_TEMPERATURE_UNITS_PER_CENTIGRADES;
	range->edge_emergency_max = (pptable->TedgeLimit + CTF_OFFSET_EDGE) *
		SMU_TEMPERATURE_UNITS_PER_CENTIGRADES;
	range->hotspot_crit_max = pptable->ThotspotLimit *
		SMU_TEMPERATURE_UNITS_PER_CENTIGRADES;
	range->hotspot_emergency_max = (pptable->ThotspotLimit + CTF_OFFSET_HOTSPOT) *
		SMU_TEMPERATURE_UNITS_PER_CENTIGRADES;
	range->mem_crit_max = pptable->TmemLimit *
		SMU_TEMPERATURE_UNITS_PER_CENTIGRADES;
	range->mem_emergency_max = (pptable->TmemLimit + CTF_OFFSET_MEM)*
		SMU_TEMPERATURE_UNITS_PER_CENTIGRADES;
	range->software_shutdown_temp = powerplay_table->software_shutdown_temp;

	return 0;
}

static int arcturus_read_sensor(struct smu_context *smu,
				enum amd_pp_sensors sensor,
				void *data, uint32_t *size)
{
	struct smu_table_context *table_context = &smu->smu_table;
	PPTable_t *pptable = table_context->driver_pptable;
	int ret = 0;

	if (amdgpu_ras_intr_triggered())
		return 0;

	if (!data || !size)
		return -EINVAL;

	mutex_lock(&smu->sensor_lock);
	switch (sensor) {
	case AMDGPU_PP_SENSOR_MAX_FAN_RPM:
		*(uint32_t *)data = pptable->FanMaximumRpm;
		*size = 4;
		break;
	case AMDGPU_PP_SENSOR_MEM_LOAD:
		ret = arcturus_get_smu_metrics_data(smu,
						    METRICS_AVERAGE_MEMACTIVITY,
						    (uint32_t *)data);
		*size = 4;
		break;
	case AMDGPU_PP_SENSOR_GPU_LOAD:
		ret = arcturus_get_smu_metrics_data(smu,
						    METRICS_AVERAGE_GFXACTIVITY,
						    (uint32_t *)data);
		*size = 4;
		break;
	case AMDGPU_PP_SENSOR_GPU_POWER:
		ret = arcturus_get_smu_metrics_data(smu,
						    METRICS_AVERAGE_SOCKETPOWER,
						    (uint32_t *)data);
		*size = 4;
		break;
	case AMDGPU_PP_SENSOR_HOTSPOT_TEMP:
		ret = arcturus_get_smu_metrics_data(smu,
						    METRICS_TEMPERATURE_HOTSPOT,
						    (uint32_t *)data);
		*size = 4;
		break;
	case AMDGPU_PP_SENSOR_EDGE_TEMP:
		ret = arcturus_get_smu_metrics_data(smu,
						    METRICS_TEMPERATURE_EDGE,
						    (uint32_t *)data);
		*size = 4;
		break;
	case AMDGPU_PP_SENSOR_MEM_TEMP:
		ret = arcturus_get_smu_metrics_data(smu,
						    METRICS_TEMPERATURE_MEM,
						    (uint32_t *)data);
		*size = 4;
		break;
	case AMDGPU_PP_SENSOR_GFX_MCLK:
		ret = arcturus_get_current_clk_freq_by_table(smu, SMU_UCLK, (uint32_t *)data);
		/* the output clock frequency in 10K unit */
		*(uint32_t *)data *= 100;
		*size = 4;
		break;
	case AMDGPU_PP_SENSOR_GFX_SCLK:
		ret = arcturus_get_current_clk_freq_by_table(smu, SMU_GFXCLK, (uint32_t *)data);
		*(uint32_t *)data *= 100;
		*size = 4;
		break;
	case AMDGPU_PP_SENSOR_VDDGFX:
		ret = smu_v11_0_get_gfx_vdd(smu, (uint32_t *)data);
		*size = 4;
		break;
	default:
		ret = -EOPNOTSUPP;
		break;
	}
	mutex_unlock(&smu->sensor_lock);

	return ret;
}

static int arcturus_set_fan_static_mode(struct smu_context *smu,
					uint32_t mode)
{
	struct amdgpu_device *adev = smu->adev;

	WREG32_SOC15(THM, 0, mmCG_FDO_CTRL2_ARCT,
		     REG_SET_FIELD(RREG32_SOC15(THM, 0, mmCG_FDO_CTRL2_ARCT),
				   CG_FDO_CTRL2, TMIN, 0));
	WREG32_SOC15(THM, 0, mmCG_FDO_CTRL2_ARCT,
		     REG_SET_FIELD(RREG32_SOC15(THM, 0, mmCG_FDO_CTRL2_ARCT),
				   CG_FDO_CTRL2, FDO_PWM_MODE, mode));

	return 0;
}

static int arcturus_get_fan_speed_rpm(struct smu_context *smu,
				      uint32_t *speed)
{
	struct amdgpu_device *adev = smu->adev;
	uint32_t crystal_clock_freq = 2500;
	uint32_t tach_status;
	uint64_t tmp64;
	int ret = 0;

	if (!speed)
		return -EINVAL;

	switch (smu_v11_0_get_fan_control_mode(smu)) {
	case AMD_FAN_CTRL_AUTO:
		ret = arcturus_get_smu_metrics_data(smu,
						    METRICS_CURR_FANSPEED,
						    speed);
		break;
	default:
		/*
		 * For pre Sienna Cichlid ASICs, the 0 RPM may be not correctly
		 * detected via register retrieving. To workaround this, we will
		 * report the fan speed as 0 RPM if user just requested such.
		 */
		if ((smu->user_dpm_profile.flags & SMU_CUSTOM_FAN_SPEED_RPM)
		     && !smu->user_dpm_profile.fan_speed_rpm) {
			*speed = 0;
			return 0;
		}

		tmp64 = (uint64_t)crystal_clock_freq * 60 * 10000;
		tach_status = RREG32_SOC15(THM, 0, mmCG_TACH_STATUS_ARCT);
		if (tach_status) {
			do_div(tmp64, tach_status);
			*speed = (uint32_t)tmp64;
		} else {
			*speed = 0;
		}

		break;
	}

	return ret;
}

static int arcturus_set_fan_speed_pwm(struct smu_context *smu,
				      uint32_t speed)
{
	struct amdgpu_device *adev = smu->adev;
	uint32_t duty100, duty;
	uint64_t tmp64;

	speed = MIN(speed, 255);

	duty100 = REG_GET_FIELD(RREG32_SOC15(THM, 0, mmCG_FDO_CTRL1_ARCT),
				CG_FDO_CTRL1, FMAX_DUTY100);
	if (!duty100)
		return -EINVAL;

	tmp64 = (uint64_t)speed * duty100;
	do_div(tmp64, 255);
	duty = (uint32_t)tmp64;

	WREG32_SOC15(THM, 0, mmCG_FDO_CTRL0_ARCT,
		     REG_SET_FIELD(RREG32_SOC15(THM, 0, mmCG_FDO_CTRL0_ARCT),
				   CG_FDO_CTRL0, FDO_STATIC_DUTY, duty));

	return arcturus_set_fan_static_mode(smu, FDO_PWM_MODE_STATIC);
}

static int arcturus_set_fan_speed_rpm(struct smu_context *smu,
				      uint32_t speed)
{
	struct amdgpu_device *adev = smu->adev;
	/*
	 * crystal_clock_freq used for fan speed rpm calculation is
	 * always 25Mhz. So, hardcode it as 2500(in 10K unit).
	 */
	uint32_t crystal_clock_freq = 2500;
	uint32_t tach_period;

	tach_period = 60 * crystal_clock_freq * 10000 / (8 * speed);
	WREG32_SOC15(THM, 0, mmCG_TACH_CTRL_ARCT,
		     REG_SET_FIELD(RREG32_SOC15(THM, 0, mmCG_TACH_CTRL_ARCT),
				   CG_TACH_CTRL, TARGET_PERIOD,
				   tach_period));

	return arcturus_set_fan_static_mode(smu, FDO_PWM_MODE_STATIC_RPM);
}

static int arcturus_get_fan_speed_pwm(struct smu_context *smu,
				      uint32_t *speed)
{
	struct amdgpu_device *adev = smu->adev;
	uint32_t duty100, duty;
	uint64_t tmp64;

	/*
	 * For pre Sienna Cichlid ASICs, the 0 RPM may be not correctly
	 * detected via register retrieving. To workaround this, we will
	 * report the fan speed as 0 PWM if user just requested such.
	 */
	if ((smu->user_dpm_profile.flags & SMU_CUSTOM_FAN_SPEED_PWM)
	     && !smu->user_dpm_profile.fan_speed_pwm) {
		*speed = 0;
		return 0;
	}

	duty100 = REG_GET_FIELD(RREG32_SOC15(THM, 0, mmCG_FDO_CTRL1_ARCT),
				CG_FDO_CTRL1, FMAX_DUTY100);
	duty = REG_GET_FIELD(RREG32_SOC15(THM, 0, mmCG_THERMAL_STATUS_ARCT),
				CG_THERMAL_STATUS, FDO_PWM_DUTY);

	if (duty100) {
		tmp64 = (uint64_t)duty * 255;
		do_div(tmp64, duty100);
		*speed = MIN((uint32_t)tmp64, 255);
	} else {
		*speed = 0;
	}

	return 0;
}

static int arcturus_get_fan_parameters(struct smu_context *smu)
{
	PPTable_t *pptable = smu->smu_table.driver_pptable;

	smu->fan_max_rpm = pptable->FanMaximumRpm;

	return 0;
}

static int arcturus_get_power_limit(struct smu_context *smu,
				    uint32_t *current_power_limit,
				    uint32_t *default_power_limit,
				    uint32_t *max_power_limit)
{
	struct smu_11_0_powerplay_table *powerplay_table =
		(struct smu_11_0_powerplay_table *)smu->smu_table.power_play_table;
	PPTable_t *pptable = smu->smu_table.driver_pptable;
	uint32_t power_limit, od_percent;

	if (smu_v11_0_get_current_power_limit(smu, &power_limit)) {
		/* the last hope to figure out the ppt limit */
		if (!pptable) {
			dev_err(smu->adev->dev, "Cannot get PPT limit due to pptable missing!");
			return -EINVAL;
		}
		power_limit =
			pptable->SocketPowerLimitAc[PPT_THROTTLER_PPT0];
	}

	if (current_power_limit)
		*current_power_limit = power_limit;
	if (default_power_limit)
		*default_power_limit = power_limit;

	if (max_power_limit) {
		if (smu->od_enabled) {
			od_percent = le32_to_cpu(powerplay_table->overdrive_table.max[SMU_11_0_ODSETTING_POWERPERCENTAGE]);

			dev_dbg(smu->adev->dev, "ODSETTING_POWERPERCENTAGE: %d (default: %d)\n", od_percent, power_limit);

			power_limit *= (100 + od_percent);
			power_limit /= 100;
		}

		*max_power_limit = power_limit;
	}

	return 0;
}

static int arcturus_get_power_profile_mode(struct smu_context *smu,
					   char *buf)
{
	DpmActivityMonitorCoeffInt_t activity_monitor;
	static const char *profile_name[] = {
					"BOOTUP_DEFAULT",
					"3D_FULL_SCREEN",
					"POWER_SAVING",
					"VIDEO",
					"VR",
					"COMPUTE",
					"CUSTOM"};
	static const char *title[] = {
			"PROFILE_INDEX(NAME)",
			"CLOCK_TYPE(NAME)",
			"FPS",
			"UseRlcBusy",
			"MinActiveFreqType",
			"MinActiveFreq",
			"BoosterFreqType",
			"BoosterFreq",
			"PD_Data_limit_c",
			"PD_Data_error_coeff",
			"PD_Data_error_rate_coeff"};
	uint32_t i, size = 0;
	int16_t workload_type = 0;
	int result = 0;
	uint32_t smu_version;

	if (!buf)
		return -EINVAL;

	result = smu_cmn_get_smc_version(smu, NULL, &smu_version);
	if (result)
		return result;

	if (smu_version >= 0x360d00)
		size += sysfs_emit_at(buf, size, "%16s %s %s %s %s %s %s %s %s %s %s\n",
			title[0], title[1], title[2], title[3], title[4], title[5],
			title[6], title[7], title[8], title[9], title[10]);
	else
		size += sysfs_emit_at(buf, size, "%16s\n",
			title[0]);

	for (i = 0; i <= PP_SMC_POWER_PROFILE_CUSTOM; i++) {
		/*
		 * Conv PP_SMC_POWER_PROFILE* to WORKLOAD_PPLIB_*_BIT
		 * Not all profile modes are supported on arcturus.
		 */
		workload_type = smu_cmn_to_asic_specific_index(smu,
							       CMN2ASIC_MAPPING_WORKLOAD,
							       i);
		if (workload_type < 0)
			continue;

		if (smu_version >= 0x360d00) {
			result = smu_cmn_update_table(smu,
						  SMU_TABLE_ACTIVITY_MONITOR_COEFF,
						  workload_type,
						  (void *)(&activity_monitor),
						  false);
			if (result) {
				dev_err(smu->adev->dev, "[%s] Failed to get activity monitor!", __func__);
				return result;
			}
		}

		size += sysfs_emit_at(buf, size, "%2d %14s%s\n",
			i, profile_name[i], (i == smu->power_profile_mode) ? "*" : " ");

		if (smu_version >= 0x360d00) {
			size += sysfs_emit_at(buf, size, "%19s %d(%13s) %7d %7d %7d %7d %7d %7d %7d %7d %7d\n",
				" ",
				0,
				"GFXCLK",
				activity_monitor.Gfx_FPS,
				activity_monitor.Gfx_UseRlcBusy,
				activity_monitor.Gfx_MinActiveFreqType,
				activity_monitor.Gfx_MinActiveFreq,
				activity_monitor.Gfx_BoosterFreqType,
				activity_monitor.Gfx_BoosterFreq,
				activity_monitor.Gfx_PD_Data_limit_c,
				activity_monitor.Gfx_PD_Data_error_coeff,
				activity_monitor.Gfx_PD_Data_error_rate_coeff);

			size += sysfs_emit_at(buf, size, "%19s %d(%13s) %7d %7d %7d %7d %7d %7d %7d %7d %7d\n",
				" ",
				1,
				"UCLK",
				activity_monitor.Mem_FPS,
				activity_monitor.Mem_UseRlcBusy,
				activity_monitor.Mem_MinActiveFreqType,
				activity_monitor.Mem_MinActiveFreq,
				activity_monitor.Mem_BoosterFreqType,
				activity_monitor.Mem_BoosterFreq,
				activity_monitor.Mem_PD_Data_limit_c,
				activity_monitor.Mem_PD_Data_error_coeff,
				activity_monitor.Mem_PD_Data_error_rate_coeff);
		}
	}

	return size;
}

static int arcturus_set_power_profile_mode(struct smu_context *smu,
					   long *input,
					   uint32_t size)
{
	DpmActivityMonitorCoeffInt_t activity_monitor;
	int workload_type = 0;
	uint32_t profile_mode = input[size];
	int ret = 0;
	uint32_t smu_version;

	if (profile_mode > PP_SMC_POWER_PROFILE_CUSTOM) {
		dev_err(smu->adev->dev, "Invalid power profile mode %d\n", profile_mode);
		return -EINVAL;
	}

	ret = smu_cmn_get_smc_version(smu, NULL, &smu_version);
	if (ret)
		return ret;

	if ((profile_mode == PP_SMC_POWER_PROFILE_CUSTOM) &&
	     (smu_version >=0x360d00)) {
		ret = smu_cmn_update_table(smu,
				       SMU_TABLE_ACTIVITY_MONITOR_COEFF,
				       WORKLOAD_PPLIB_CUSTOM_BIT,
				       (void *)(&activity_monitor),
				       false);
		if (ret) {
			dev_err(smu->adev->dev, "[%s] Failed to get activity monitor!", __func__);
			return ret;
		}

		switch (input[0]) {
		case 0: /* Gfxclk */
			activity_monitor.Gfx_FPS = input[1];
			activity_monitor.Gfx_UseRlcBusy = input[2];
			activity_monitor.Gfx_MinActiveFreqType = input[3];
			activity_monitor.Gfx_MinActiveFreq = input[4];
			activity_monitor.Gfx_BoosterFreqType = input[5];
			activity_monitor.Gfx_BoosterFreq = input[6];
			activity_monitor.Gfx_PD_Data_limit_c = input[7];
			activity_monitor.Gfx_PD_Data_error_coeff = input[8];
			activity_monitor.Gfx_PD_Data_error_rate_coeff = input[9];
			break;
		case 1: /* Uclk */
			activity_monitor.Mem_FPS = input[1];
			activity_monitor.Mem_UseRlcBusy = input[2];
			activity_monitor.Mem_MinActiveFreqType = input[3];
			activity_monitor.Mem_MinActiveFreq = input[4];
			activity_monitor.Mem_BoosterFreqType = input[5];
			activity_monitor.Mem_BoosterFreq = input[6];
			activity_monitor.Mem_PD_Data_limit_c = input[7];
			activity_monitor.Mem_PD_Data_error_coeff = input[8];
			activity_monitor.Mem_PD_Data_error_rate_coeff = input[9];
			break;
		}

		ret = smu_cmn_update_table(smu,
				       SMU_TABLE_ACTIVITY_MONITOR_COEFF,
				       WORKLOAD_PPLIB_CUSTOM_BIT,
				       (void *)(&activity_monitor),
				       true);
		if (ret) {
			dev_err(smu->adev->dev, "[%s] Failed to set activity monitor!", __func__);
			return ret;
		}
	}

	/*
	 * Conv PP_SMC_POWER_PROFILE* to WORKLOAD_PPLIB_*_BIT
	 * Not all profile modes are supported on arcturus.
	 */
	workload_type = smu_cmn_to_asic_specific_index(smu,
						       CMN2ASIC_MAPPING_WORKLOAD,
						       profile_mode);
	if (workload_type < 0) {
		dev_dbg(smu->adev->dev, "Unsupported power profile mode %d on arcturus\n", profile_mode);
		return -EINVAL;
	}

	ret = smu_cmn_send_smc_msg_with_param(smu,
					  SMU_MSG_SetWorkloadMask,
					  1 << workload_type,
					  NULL);
	if (ret) {
		dev_err(smu->adev->dev, "Fail to set workload type %d\n", workload_type);
		return ret;
	}

	smu->power_profile_mode = profile_mode;

	return 0;
}

static int arcturus_set_performance_level(struct smu_context *smu,
					  enum amd_dpm_forced_level level)
{
	uint32_t smu_version;
	int ret;

	ret = smu_cmn_get_smc_version(smu, NULL, &smu_version);
	if (ret) {
		dev_err(smu->adev->dev, "Failed to get smu version!\n");
		return ret;
	}

	switch (level) {
	case AMD_DPM_FORCED_LEVEL_HIGH:
	case AMD_DPM_FORCED_LEVEL_LOW:
	case AMD_DPM_FORCED_LEVEL_PROFILE_STANDARD:
	case AMD_DPM_FORCED_LEVEL_PROFILE_MIN_SCLK:
	case AMD_DPM_FORCED_LEVEL_PROFILE_MIN_MCLK:
	case AMD_DPM_FORCED_LEVEL_PROFILE_PEAK:
		if ((smu_version >= 0x361200) &&
		    (smu_version <= 0x361a00)) {
			dev_err(smu->adev->dev, "Forcing clock level is not supported with "
			       "54.18 - 54.26(included) SMU firmwares\n");
			return -EOPNOTSUPP;
		}
		break;
	default:
		break;
	}

	return smu_v11_0_set_performance_level(smu, level);
}

static void arcturus_dump_pptable(struct smu_context *smu)
{
	struct smu_table_context *table_context = &smu->smu_table;
	PPTable_t *pptable = table_context->driver_pptable;
	int i;

	dev_info(smu->adev->dev, "Dumped PPTable:\n");

	dev_info(smu->adev->dev, "Version = 0x%08x\n", pptable->Version);

	dev_info(smu->adev->dev, "FeaturesToRun[0] = 0x%08x\n", pptable->FeaturesToRun[0]);
	dev_info(smu->adev->dev, "FeaturesToRun[1] = 0x%08x\n", pptable->FeaturesToRun[1]);

	for (i = 0; i < PPT_THROTTLER_COUNT; i++) {
		dev_info(smu->adev->dev, "SocketPowerLimitAc[%d] = %d\n", i, pptable->SocketPowerLimitAc[i]);
		dev_info(smu->adev->dev, "SocketPowerLimitAcTau[%d] = %d\n", i, pptable->SocketPowerLimitAcTau[i]);
	}

	dev_info(smu->adev->dev, "TdcLimitSoc = %d\n", pptable->TdcLimitSoc);
	dev_info(smu->adev->dev, "TdcLimitSocTau = %d\n", pptable->TdcLimitSocTau);
	dev_info(smu->adev->dev, "TdcLimitGfx = %d\n", pptable->TdcLimitGfx);
	dev_info(smu->adev->dev, "TdcLimitGfxTau = %d\n", pptable->TdcLimitGfxTau);

	dev_info(smu->adev->dev, "TedgeLimit = %d\n", pptable->TedgeLimit);
	dev_info(smu->adev->dev, "ThotspotLimit = %d\n", pptable->ThotspotLimit);
	dev_info(smu->adev->dev, "TmemLimit = %d\n", pptable->TmemLimit);
	dev_info(smu->adev->dev, "Tvr_gfxLimit = %d\n", pptable->Tvr_gfxLimit);
	dev_info(smu->adev->dev, "Tvr_memLimit = %d\n", pptable->Tvr_memLimit);
	dev_info(smu->adev->dev, "Tvr_socLimit = %d\n", pptable->Tvr_socLimit);
	dev_info(smu->adev->dev, "FitLimit = %d\n", pptable->FitLimit);

	dev_info(smu->adev->dev, "PpmPowerLimit = %d\n", pptable->PpmPowerLimit);
	dev_info(smu->adev->dev, "PpmTemperatureThreshold = %d\n", pptable->PpmTemperatureThreshold);

	dev_info(smu->adev->dev, "ThrottlerControlMask = %d\n", pptable->ThrottlerControlMask);

	dev_info(smu->adev->dev, "UlvVoltageOffsetGfx = %d\n", pptable->UlvVoltageOffsetGfx);
	dev_info(smu->adev->dev, "UlvPadding = 0x%08x\n", pptable->UlvPadding);

	dev_info(smu->adev->dev, "UlvGfxclkBypass = %d\n", pptable->UlvGfxclkBypass);
	dev_info(smu->adev->dev, "Padding234[0] = 0x%02x\n", pptable->Padding234[0]);
	dev_info(smu->adev->dev, "Padding234[1] = 0x%02x\n", pptable->Padding234[1]);
	dev_info(smu->adev->dev, "Padding234[2] = 0x%02x\n", pptable->Padding234[2]);

	dev_info(smu->adev->dev, "MinVoltageGfx = %d\n", pptable->MinVoltageGfx);
	dev_info(smu->adev->dev, "MinVoltageSoc = %d\n", pptable->MinVoltageSoc);
	dev_info(smu->adev->dev, "MaxVoltageGfx = %d\n", pptable->MaxVoltageGfx);
	dev_info(smu->adev->dev, "MaxVoltageSoc = %d\n", pptable->MaxVoltageSoc);

	dev_info(smu->adev->dev, "LoadLineResistanceGfx = %d\n", pptable->LoadLineResistanceGfx);
	dev_info(smu->adev->dev, "LoadLineResistanceSoc = %d\n", pptable->LoadLineResistanceSoc);

	dev_info(smu->adev->dev, "[PPCLK_GFXCLK]\n"
			"  .VoltageMode          = 0x%02x\n"
			"  .SnapToDiscrete       = 0x%02x\n"
			"  .NumDiscreteLevels    = 0x%02x\n"
			"  .padding              = 0x%02x\n"
			"  .ConversionToAvfsClk{m = 0x%08x b = 0x%08x}\n"
			"  .SsCurve            {a = 0x%08x b = 0x%08x c = 0x%08x}\n"
			"  .SsFmin               = 0x%04x\n"
			"  .Padding_16           = 0x%04x\n",
			pptable->DpmDescriptor[PPCLK_GFXCLK].VoltageMode,
			pptable->DpmDescriptor[PPCLK_GFXCLK].SnapToDiscrete,
			pptable->DpmDescriptor[PPCLK_GFXCLK].NumDiscreteLevels,
			pptable->DpmDescriptor[PPCLK_GFXCLK].padding,
			pptable->DpmDescriptor[PPCLK_GFXCLK].ConversionToAvfsClk.m,
			pptable->DpmDescriptor[PPCLK_GFXCLK].ConversionToAvfsClk.b,
			pptable->DpmDescriptor[PPCLK_GFXCLK].SsCurve.a,
			pptable->DpmDescriptor[PPCLK_GFXCLK].SsCurve.b,
			pptable->DpmDescriptor[PPCLK_GFXCLK].SsCurve.c,
			pptable->DpmDescriptor[PPCLK_GFXCLK].SsFmin,
			pptable->DpmDescriptor[PPCLK_GFXCLK].Padding16);

	dev_info(smu->adev->dev, "[PPCLK_VCLK]\n"
			"  .VoltageMode          = 0x%02x\n"
			"  .SnapToDiscrete       = 0x%02x\n"
			"  .NumDiscreteLevels    = 0x%02x\n"
			"  .padding              = 0x%02x\n"
			"  .ConversionToAvfsClk{m = 0x%08x b = 0x%08x}\n"
			"  .SsCurve            {a = 0x%08x b = 0x%08x c = 0x%08x}\n"
			"  .SsFmin               = 0x%04x\n"
			"  .Padding_16           = 0x%04x\n",
			pptable->DpmDescriptor[PPCLK_VCLK].VoltageMode,
			pptable->DpmDescriptor[PPCLK_VCLK].SnapToDiscrete,
			pptable->DpmDescriptor[PPCLK_VCLK].NumDiscreteLevels,
			pptable->DpmDescriptor[PPCLK_VCLK].padding,
			pptable->DpmDescriptor[PPCLK_VCLK].ConversionToAvfsClk.m,
			pptable->DpmDescriptor[PPCLK_VCLK].ConversionToAvfsClk.b,
			pptable->DpmDescriptor[PPCLK_VCLK].SsCurve.a,
			pptable->DpmDescriptor[PPCLK_VCLK].SsCurve.b,
			pptable->DpmDescriptor[PPCLK_VCLK].SsCurve.c,
			pptable->DpmDescriptor[PPCLK_VCLK].SsFmin,
			pptable->DpmDescriptor[PPCLK_VCLK].Padding16);

	dev_info(smu->adev->dev, "[PPCLK_DCLK]\n"
			"  .VoltageMode          = 0x%02x\n"
			"  .SnapToDiscrete       = 0x%02x\n"
			"  .NumDiscreteLevels    = 0x%02x\n"
			"  .padding              = 0x%02x\n"
			"  .ConversionToAvfsClk{m = 0x%08x b = 0x%08x}\n"
			"  .SsCurve            {a = 0x%08x b = 0x%08x c = 0x%08x}\n"
			"  .SsFmin               = 0x%04x\n"
			"  .Padding_16           = 0x%04x\n",
			pptable->DpmDescriptor[PPCLK_DCLK].VoltageMode,
			pptable->DpmDescriptor[PPCLK_DCLK].SnapToDiscrete,
			pptable->DpmDescriptor[PPCLK_DCLK].NumDiscreteLevels,
			pptable->DpmDescriptor[PPCLK_DCLK].padding,
			pptable->DpmDescriptor[PPCLK_DCLK].ConversionToAvfsClk.m,
			pptable->DpmDescriptor[PPCLK_DCLK].ConversionToAvfsClk.b,
			pptable->DpmDescriptor[PPCLK_DCLK].SsCurve.a,
			pptable->DpmDescriptor[PPCLK_DCLK].SsCurve.b,
			pptable->DpmDescriptor[PPCLK_DCLK].SsCurve.c,
			pptable->DpmDescriptor[PPCLK_DCLK].SsFmin,
			pptable->DpmDescriptor[PPCLK_DCLK].Padding16);

	dev_info(smu->adev->dev, "[PPCLK_SOCCLK]\n"
			"  .VoltageMode          = 0x%02x\n"
			"  .SnapToDiscrete       = 0x%02x\n"
			"  .NumDiscreteLevels    = 0x%02x\n"
			"  .padding              = 0x%02x\n"
			"  .ConversionToAvfsClk{m = 0x%08x b = 0x%08x}\n"
			"  .SsCurve            {a = 0x%08x b = 0x%08x c = 0x%08x}\n"
			"  .SsFmin               = 0x%04x\n"
			"  .Padding_16           = 0x%04x\n",
			pptable->DpmDescriptor[PPCLK_SOCCLK].VoltageMode,
			pptable->DpmDescriptor[PPCLK_SOCCLK].SnapToDiscrete,
			pptable->DpmDescriptor[PPCLK_SOCCLK].NumDiscreteLevels,
			pptable->DpmDescriptor[PPCLK_SOCCLK].padding,
			pptable->DpmDescriptor[PPCLK_SOCCLK].ConversionToAvfsClk.m,
			pptable->DpmDescriptor[PPCLK_SOCCLK].ConversionToAvfsClk.b,
			pptable->DpmDescriptor[PPCLK_SOCCLK].SsCurve.a,
			pptable->DpmDescriptor[PPCLK_SOCCLK].SsCurve.b,
			pptable->DpmDescriptor[PPCLK_SOCCLK].SsCurve.c,
			pptable->DpmDescriptor[PPCLK_SOCCLK].SsFmin,
			pptable->DpmDescriptor[PPCLK_SOCCLK].Padding16);

	dev_info(smu->adev->dev, "[PPCLK_UCLK]\n"
			"  .VoltageMode          = 0x%02x\n"
			"  .SnapToDiscrete       = 0x%02x\n"
			"  .NumDiscreteLevels    = 0x%02x\n"
			"  .padding              = 0x%02x\n"
			"  .ConversionToAvfsClk{m = 0x%08x b = 0x%08x}\n"
			"  .SsCurve            {a = 0x%08x b = 0x%08x c = 0x%08x}\n"
			"  .SsFmin               = 0x%04x\n"
			"  .Padding_16           = 0x%04x\n",
			pptable->DpmDescriptor[PPCLK_UCLK].VoltageMode,
			pptable->DpmDescriptor[PPCLK_UCLK].SnapToDiscrete,
			pptable->DpmDescriptor[PPCLK_UCLK].NumDiscreteLevels,
			pptable->DpmDescriptor[PPCLK_UCLK].padding,
			pptable->DpmDescriptor[PPCLK_UCLK].ConversionToAvfsClk.m,
			pptable->DpmDescriptor[PPCLK_UCLK].ConversionToAvfsClk.b,
			pptable->DpmDescriptor[PPCLK_UCLK].SsCurve.a,
			pptable->DpmDescriptor[PPCLK_UCLK].SsCurve.b,
			pptable->DpmDescriptor[PPCLK_UCLK].SsCurve.c,
			pptable->DpmDescriptor[PPCLK_UCLK].SsFmin,
			pptable->DpmDescriptor[PPCLK_UCLK].Padding16);

	dev_info(smu->adev->dev, "[PPCLK_FCLK]\n"
			"  .VoltageMode          = 0x%02x\n"
			"  .SnapToDiscrete       = 0x%02x\n"
			"  .NumDiscreteLevels    = 0x%02x\n"
			"  .padding              = 0x%02x\n"
			"  .ConversionToAvfsClk{m = 0x%08x b = 0x%08x}\n"
			"  .SsCurve            {a = 0x%08x b = 0x%08x c = 0x%08x}\n"
			"  .SsFmin               = 0x%04x\n"
			"  .Padding_16           = 0x%04x\n",
			pptable->DpmDescriptor[PPCLK_FCLK].VoltageMode,
			pptable->DpmDescriptor[PPCLK_FCLK].SnapToDiscrete,
			pptable->DpmDescriptor[PPCLK_FCLK].NumDiscreteLevels,
			pptable->DpmDescriptor[PPCLK_FCLK].padding,
			pptable->DpmDescriptor[PPCLK_FCLK].ConversionToAvfsClk.m,
			pptable->DpmDescriptor[PPCLK_FCLK].ConversionToAvfsClk.b,
			pptable->DpmDescriptor[PPCLK_FCLK].SsCurve.a,
			pptable->DpmDescriptor[PPCLK_FCLK].SsCurve.b,
			pptable->DpmDescriptor[PPCLK_FCLK].SsCurve.c,
			pptable->DpmDescriptor[PPCLK_FCLK].SsFmin,
			pptable->DpmDescriptor[PPCLK_FCLK].Padding16);


	dev_info(smu->adev->dev, "FreqTableGfx\n");
	for (i = 0; i < NUM_GFXCLK_DPM_LEVELS; i++)
		dev_info(smu->adev->dev, "  .[%02d] = %d\n", i, pptable->FreqTableGfx[i]);

	dev_info(smu->adev->dev, "FreqTableVclk\n");
	for (i = 0; i < NUM_VCLK_DPM_LEVELS; i++)
		dev_info(smu->adev->dev, "  .[%02d] = %d\n", i, pptable->FreqTableVclk[i]);

	dev_info(smu->adev->dev, "FreqTableDclk\n");
	for (i = 0; i < NUM_DCLK_DPM_LEVELS; i++)
		dev_info(smu->adev->dev, "  .[%02d] = %d\n", i, pptable->FreqTableDclk[i]);

	dev_info(smu->adev->dev, "FreqTableSocclk\n");
	for (i = 0; i < NUM_SOCCLK_DPM_LEVELS; i++)
		dev_info(smu->adev->dev, "  .[%02d] = %d\n", i, pptable->FreqTableSocclk[i]);

	dev_info(smu->adev->dev, "FreqTableUclk\n");
	for (i = 0; i < NUM_UCLK_DPM_LEVELS; i++)
		dev_info(smu->adev->dev, "  .[%02d] = %d\n", i, pptable->FreqTableUclk[i]);

	dev_info(smu->adev->dev, "FreqTableFclk\n");
	for (i = 0; i < NUM_FCLK_DPM_LEVELS; i++)
		dev_info(smu->adev->dev, "  .[%02d] = %d\n", i, pptable->FreqTableFclk[i]);

	dev_info(smu->adev->dev, "Mp0clkFreq\n");
	for (i = 0; i < NUM_MP0CLK_DPM_LEVELS; i++)
		dev_info(smu->adev->dev, "  .[%d] = %d\n", i, pptable->Mp0clkFreq[i]);

	dev_info(smu->adev->dev, "Mp0DpmVoltage\n");
	for (i = 0; i < NUM_MP0CLK_DPM_LEVELS; i++)
		dev_info(smu->adev->dev, "  .[%d] = %d\n", i, pptable->Mp0DpmVoltage[i]);

	dev_info(smu->adev->dev, "GfxclkFidle = 0x%x\n", pptable->GfxclkFidle);
	dev_info(smu->adev->dev, "GfxclkSlewRate = 0x%x\n", pptable->GfxclkSlewRate);
	dev_info(smu->adev->dev, "Padding567[0] = 0x%x\n", pptable->Padding567[0]);
	dev_info(smu->adev->dev, "Padding567[1] = 0x%x\n", pptable->Padding567[1]);
	dev_info(smu->adev->dev, "Padding567[2] = 0x%x\n", pptable->Padding567[2]);
	dev_info(smu->adev->dev, "Padding567[3] = 0x%x\n", pptable->Padding567[3]);
	dev_info(smu->adev->dev, "GfxclkDsMaxFreq = %d\n", pptable->GfxclkDsMaxFreq);
	dev_info(smu->adev->dev, "GfxclkSource = 0x%x\n", pptable->GfxclkSource);
	dev_info(smu->adev->dev, "Padding456 = 0x%x\n", pptable->Padding456);

	dev_info(smu->adev->dev, "EnableTdpm = %d\n", pptable->EnableTdpm);
	dev_info(smu->adev->dev, "TdpmHighHystTemperature = %d\n", pptable->TdpmHighHystTemperature);
	dev_info(smu->adev->dev, "TdpmLowHystTemperature = %d\n", pptable->TdpmLowHystTemperature);
	dev_info(smu->adev->dev, "GfxclkFreqHighTempLimit = %d\n", pptable->GfxclkFreqHighTempLimit);

	dev_info(smu->adev->dev, "FanStopTemp = %d\n", pptable->FanStopTemp);
	dev_info(smu->adev->dev, "FanStartTemp = %d\n", pptable->FanStartTemp);

	dev_info(smu->adev->dev, "FanGainEdge = %d\n", pptable->FanGainEdge);
	dev_info(smu->adev->dev, "FanGainHotspot = %d\n", pptable->FanGainHotspot);
	dev_info(smu->adev->dev, "FanGainVrGfx = %d\n", pptable->FanGainVrGfx);
	dev_info(smu->adev->dev, "FanGainVrSoc = %d\n", pptable->FanGainVrSoc);
	dev_info(smu->adev->dev, "FanGainVrMem = %d\n", pptable->FanGainVrMem);
	dev_info(smu->adev->dev, "FanGainHbm = %d\n", pptable->FanGainHbm);

	dev_info(smu->adev->dev, "FanPwmMin = %d\n", pptable->FanPwmMin);
	dev_info(smu->adev->dev, "FanAcousticLimitRpm = %d\n", pptable->FanAcousticLimitRpm);
	dev_info(smu->adev->dev, "FanThrottlingRpm = %d\n", pptable->FanThrottlingRpm);
	dev_info(smu->adev->dev, "FanMaximumRpm = %d\n", pptable->FanMaximumRpm);
	dev_info(smu->adev->dev, "FanTargetTemperature = %d\n", pptable->FanTargetTemperature);
	dev_info(smu->adev->dev, "FanTargetGfxclk = %d\n", pptable->FanTargetGfxclk);
	dev_info(smu->adev->dev, "FanZeroRpmEnable = %d\n", pptable->FanZeroRpmEnable);
	dev_info(smu->adev->dev, "FanTachEdgePerRev = %d\n", pptable->FanTachEdgePerRev);
	dev_info(smu->adev->dev, "FanTempInputSelect = %d\n", pptable->FanTempInputSelect);

	dev_info(smu->adev->dev, "FuzzyFan_ErrorSetDelta = %d\n", pptable->FuzzyFan_ErrorSetDelta);
	dev_info(smu->adev->dev, "FuzzyFan_ErrorRateSetDelta = %d\n", pptable->FuzzyFan_ErrorRateSetDelta);
	dev_info(smu->adev->dev, "FuzzyFan_PwmSetDelta = %d\n", pptable->FuzzyFan_PwmSetDelta);
	dev_info(smu->adev->dev, "FuzzyFan_Reserved = %d\n", pptable->FuzzyFan_Reserved);

	dev_info(smu->adev->dev, "OverrideAvfsGb[AVFS_VOLTAGE_GFX] = 0x%x\n", pptable->OverrideAvfsGb[AVFS_VOLTAGE_GFX]);
	dev_info(smu->adev->dev, "OverrideAvfsGb[AVFS_VOLTAGE_SOC] = 0x%x\n", pptable->OverrideAvfsGb[AVFS_VOLTAGE_SOC]);
	dev_info(smu->adev->dev, "Padding8_Avfs[0] = %d\n", pptable->Padding8_Avfs[0]);
	dev_info(smu->adev->dev, "Padding8_Avfs[1] = %d\n", pptable->Padding8_Avfs[1]);

	dev_info(smu->adev->dev, "dBtcGbGfxPll{a = 0x%x b = 0x%x c = 0x%x}\n",
			pptable->dBtcGbGfxPll.a,
			pptable->dBtcGbGfxPll.b,
			pptable->dBtcGbGfxPll.c);
	dev_info(smu->adev->dev, "dBtcGbGfxAfll{a = 0x%x b = 0x%x c = 0x%x}\n",
			pptable->dBtcGbGfxAfll.a,
			pptable->dBtcGbGfxAfll.b,
			pptable->dBtcGbGfxAfll.c);
	dev_info(smu->adev->dev, "dBtcGbSoc{a = 0x%x b = 0x%x c = 0x%x}\n",
			pptable->dBtcGbSoc.a,
			pptable->dBtcGbSoc.b,
			pptable->dBtcGbSoc.c);

	dev_info(smu->adev->dev, "qAgingGb[AVFS_VOLTAGE_GFX]{m = 0x%x b = 0x%x}\n",
			pptable->qAgingGb[AVFS_VOLTAGE_GFX].m,
			pptable->qAgingGb[AVFS_VOLTAGE_GFX].b);
	dev_info(smu->adev->dev, "qAgingGb[AVFS_VOLTAGE_SOC]{m = 0x%x b = 0x%x}\n",
			pptable->qAgingGb[AVFS_VOLTAGE_SOC].m,
			pptable->qAgingGb[AVFS_VOLTAGE_SOC].b);

	dev_info(smu->adev->dev, "qStaticVoltageOffset[AVFS_VOLTAGE_GFX]{a = 0x%x b = 0x%x c = 0x%x}\n",
			pptable->qStaticVoltageOffset[AVFS_VOLTAGE_GFX].a,
			pptable->qStaticVoltageOffset[AVFS_VOLTAGE_GFX].b,
			pptable->qStaticVoltageOffset[AVFS_VOLTAGE_GFX].c);
	dev_info(smu->adev->dev, "qStaticVoltageOffset[AVFS_VOLTAGE_SOC]{a = 0x%x b = 0x%x c = 0x%x}\n",
			pptable->qStaticVoltageOffset[AVFS_VOLTAGE_SOC].a,
			pptable->qStaticVoltageOffset[AVFS_VOLTAGE_SOC].b,
			pptable->qStaticVoltageOffset[AVFS_VOLTAGE_SOC].c);

	dev_info(smu->adev->dev, "DcTol[AVFS_VOLTAGE_GFX] = 0x%x\n", pptable->DcTol[AVFS_VOLTAGE_GFX]);
	dev_info(smu->adev->dev, "DcTol[AVFS_VOLTAGE_SOC] = 0x%x\n", pptable->DcTol[AVFS_VOLTAGE_SOC]);

	dev_info(smu->adev->dev, "DcBtcEnabled[AVFS_VOLTAGE_GFX] = 0x%x\n", pptable->DcBtcEnabled[AVFS_VOLTAGE_GFX]);
	dev_info(smu->adev->dev, "DcBtcEnabled[AVFS_VOLTAGE_SOC] = 0x%x\n", pptable->DcBtcEnabled[AVFS_VOLTAGE_SOC]);
	dev_info(smu->adev->dev, "Padding8_GfxBtc[0] = 0x%x\n", pptable->Padding8_GfxBtc[0]);
	dev_info(smu->adev->dev, "Padding8_GfxBtc[1] = 0x%x\n", pptable->Padding8_GfxBtc[1]);

	dev_info(smu->adev->dev, "DcBtcMin[AVFS_VOLTAGE_GFX] = 0x%x\n", pptable->DcBtcMin[AVFS_VOLTAGE_GFX]);
	dev_info(smu->adev->dev, "DcBtcMin[AVFS_VOLTAGE_SOC] = 0x%x\n", pptable->DcBtcMin[AVFS_VOLTAGE_SOC]);
	dev_info(smu->adev->dev, "DcBtcMax[AVFS_VOLTAGE_GFX] = 0x%x\n", pptable->DcBtcMax[AVFS_VOLTAGE_GFX]);
	dev_info(smu->adev->dev, "DcBtcMax[AVFS_VOLTAGE_SOC] = 0x%x\n", pptable->DcBtcMax[AVFS_VOLTAGE_SOC]);

	dev_info(smu->adev->dev, "DcBtcGb[AVFS_VOLTAGE_GFX] = 0x%x\n", pptable->DcBtcGb[AVFS_VOLTAGE_GFX]);
	dev_info(smu->adev->dev, "DcBtcGb[AVFS_VOLTAGE_SOC] = 0x%x\n", pptable->DcBtcGb[AVFS_VOLTAGE_SOC]);

	dev_info(smu->adev->dev, "XgmiDpmPstates\n");
	for (i = 0; i < NUM_XGMI_LEVELS; i++)
		dev_info(smu->adev->dev, "  .[%d] = %d\n", i, pptable->XgmiDpmPstates[i]);
	dev_info(smu->adev->dev, "XgmiDpmSpare[0] = 0x%02x\n", pptable->XgmiDpmSpare[0]);
	dev_info(smu->adev->dev, "XgmiDpmSpare[1] = 0x%02x\n", pptable->XgmiDpmSpare[1]);

	dev_info(smu->adev->dev, "VDDGFX_TVmin = %d\n", pptable->VDDGFX_TVmin);
	dev_info(smu->adev->dev, "VDDSOC_TVmin = %d\n", pptable->VDDSOC_TVmin);
	dev_info(smu->adev->dev, "VDDGFX_Vmin_HiTemp = %d\n", pptable->VDDGFX_Vmin_HiTemp);
	dev_info(smu->adev->dev, "VDDGFX_Vmin_LoTemp = %d\n", pptable->VDDGFX_Vmin_LoTemp);
	dev_info(smu->adev->dev, "VDDSOC_Vmin_HiTemp = %d\n", pptable->VDDSOC_Vmin_HiTemp);
	dev_info(smu->adev->dev, "VDDSOC_Vmin_LoTemp = %d\n", pptable->VDDSOC_Vmin_LoTemp);
	dev_info(smu->adev->dev, "VDDGFX_TVminHystersis = %d\n", pptable->VDDGFX_TVminHystersis);
	dev_info(smu->adev->dev, "VDDSOC_TVminHystersis = %d\n", pptable->VDDSOC_TVminHystersis);

	dev_info(smu->adev->dev, "DebugOverrides = 0x%x\n", pptable->DebugOverrides);
	dev_info(smu->adev->dev, "ReservedEquation0{a = 0x%x b = 0x%x c = 0x%x}\n",
			pptable->ReservedEquation0.a,
			pptable->ReservedEquation0.b,
			pptable->ReservedEquation0.c);
	dev_info(smu->adev->dev, "ReservedEquation1{a = 0x%x b = 0x%x c = 0x%x}\n",
			pptable->ReservedEquation1.a,
			pptable->ReservedEquation1.b,
			pptable->ReservedEquation1.c);
	dev_info(smu->adev->dev, "ReservedEquation2{a = 0x%x b = 0x%x c = 0x%x}\n",
			pptable->ReservedEquation2.a,
			pptable->ReservedEquation2.b,
			pptable->ReservedEquation2.c);
	dev_info(smu->adev->dev, "ReservedEquation3{a = 0x%x b = 0x%x c = 0x%x}\n",
			pptable->ReservedEquation3.a,
			pptable->ReservedEquation3.b,
			pptable->ReservedEquation3.c);

	dev_info(smu->adev->dev, "MinVoltageUlvGfx = %d\n", pptable->MinVoltageUlvGfx);
	dev_info(smu->adev->dev, "PaddingUlv = %d\n", pptable->PaddingUlv);

	dev_info(smu->adev->dev, "TotalPowerConfig = %d\n", pptable->TotalPowerConfig);
	dev_info(smu->adev->dev, "TotalPowerSpare1 = %d\n", pptable->TotalPowerSpare1);
	dev_info(smu->adev->dev, "TotalPowerSpare2 = %d\n", pptable->TotalPowerSpare2);

	dev_info(smu->adev->dev, "PccThresholdLow = %d\n", pptable->PccThresholdLow);
	dev_info(smu->adev->dev, "PccThresholdHigh = %d\n", pptable->PccThresholdHigh);

	dev_info(smu->adev->dev, "Board Parameters:\n");
	dev_info(smu->adev->dev, "MaxVoltageStepGfx = 0x%x\n", pptable->MaxVoltageStepGfx);
	dev_info(smu->adev->dev, "MaxVoltageStepSoc = 0x%x\n", pptable->MaxVoltageStepSoc);

	dev_info(smu->adev->dev, "VddGfxVrMapping = 0x%x\n", pptable->VddGfxVrMapping);
	dev_info(smu->adev->dev, "VddSocVrMapping = 0x%x\n", pptable->VddSocVrMapping);
	dev_info(smu->adev->dev, "VddMemVrMapping = 0x%x\n", pptable->VddMemVrMapping);
	dev_info(smu->adev->dev, "BoardVrMapping = 0x%x\n", pptable->BoardVrMapping);

	dev_info(smu->adev->dev, "GfxUlvPhaseSheddingMask = 0x%x\n", pptable->GfxUlvPhaseSheddingMask);
	dev_info(smu->adev->dev, "ExternalSensorPresent = 0x%x\n", pptable->ExternalSensorPresent);

	dev_info(smu->adev->dev, "GfxMaxCurrent = 0x%x\n", pptable->GfxMaxCurrent);
	dev_info(smu->adev->dev, "GfxOffset = 0x%x\n", pptable->GfxOffset);
	dev_info(smu->adev->dev, "Padding_TelemetryGfx = 0x%x\n", pptable->Padding_TelemetryGfx);

	dev_info(smu->adev->dev, "SocMaxCurrent = 0x%x\n", pptable->SocMaxCurrent);
	dev_info(smu->adev->dev, "SocOffset = 0x%x\n", pptable->SocOffset);
	dev_info(smu->adev->dev, "Padding_TelemetrySoc = 0x%x\n", pptable->Padding_TelemetrySoc);

	dev_info(smu->adev->dev, "MemMaxCurrent = 0x%x\n", pptable->MemMaxCurrent);
	dev_info(smu->adev->dev, "MemOffset = 0x%x\n", pptable->MemOffset);
	dev_info(smu->adev->dev, "Padding_TelemetryMem = 0x%x\n", pptable->Padding_TelemetryMem);

	dev_info(smu->adev->dev, "BoardMaxCurrent = 0x%x\n", pptable->BoardMaxCurrent);
	dev_info(smu->adev->dev, "BoardOffset = 0x%x\n", pptable->BoardOffset);
	dev_info(smu->adev->dev, "Padding_TelemetryBoardInput = 0x%x\n", pptable->Padding_TelemetryBoardInput);

	dev_info(smu->adev->dev, "VR0HotGpio = %d\n", pptable->VR0HotGpio);
	dev_info(smu->adev->dev, "VR0HotPolarity = %d\n", pptable->VR0HotPolarity);
	dev_info(smu->adev->dev, "VR1HotGpio = %d\n", pptable->VR1HotGpio);
	dev_info(smu->adev->dev, "VR1HotPolarity = %d\n", pptable->VR1HotPolarity);

	dev_info(smu->adev->dev, "PllGfxclkSpreadEnabled = %d\n", pptable->PllGfxclkSpreadEnabled);
	dev_info(smu->adev->dev, "PllGfxclkSpreadPercent = %d\n", pptable->PllGfxclkSpreadPercent);
	dev_info(smu->adev->dev, "PllGfxclkSpreadFreq = %d\n", pptable->PllGfxclkSpreadFreq);

	dev_info(smu->adev->dev, "UclkSpreadEnabled = %d\n", pptable->UclkSpreadEnabled);
	dev_info(smu->adev->dev, "UclkSpreadPercent = %d\n", pptable->UclkSpreadPercent);
	dev_info(smu->adev->dev, "UclkSpreadFreq = %d\n", pptable->UclkSpreadFreq);

	dev_info(smu->adev->dev, "FclkSpreadEnabled = %d\n", pptable->FclkSpreadEnabled);
	dev_info(smu->adev->dev, "FclkSpreadPercent = %d\n", pptable->FclkSpreadPercent);
	dev_info(smu->adev->dev, "FclkSpreadFreq = %d\n", pptable->FclkSpreadFreq);

	dev_info(smu->adev->dev, "FllGfxclkSpreadEnabled = %d\n", pptable->FllGfxclkSpreadEnabled);
	dev_info(smu->adev->dev, "FllGfxclkSpreadPercent = %d\n", pptable->FllGfxclkSpreadPercent);
	dev_info(smu->adev->dev, "FllGfxclkSpreadFreq = %d\n", pptable->FllGfxclkSpreadFreq);

	for (i = 0; i < NUM_I2C_CONTROLLERS; i++) {
		dev_info(smu->adev->dev, "I2cControllers[%d]:\n", i);
		dev_info(smu->adev->dev, "                   .Enabled = %d\n",
				pptable->I2cControllers[i].Enabled);
		dev_info(smu->adev->dev, "                   .SlaveAddress = 0x%x\n",
				pptable->I2cControllers[i].SlaveAddress);
		dev_info(smu->adev->dev, "                   .ControllerPort = %d\n",
				pptable->I2cControllers[i].ControllerPort);
		dev_info(smu->adev->dev, "                   .ControllerName = %d\n",
				pptable->I2cControllers[i].ControllerName);
		dev_info(smu->adev->dev, "                   .ThermalThrottler = %d\n",
				pptable->I2cControllers[i].ThermalThrotter);
		dev_info(smu->adev->dev, "                   .I2cProtocol = %d\n",
				pptable->I2cControllers[i].I2cProtocol);
		dev_info(smu->adev->dev, "                   .Speed = %d\n",
				pptable->I2cControllers[i].Speed);
	}

	dev_info(smu->adev->dev, "MemoryChannelEnabled = %d\n", pptable->MemoryChannelEnabled);
	dev_info(smu->adev->dev, "DramBitWidth = %d\n", pptable->DramBitWidth);

	dev_info(smu->adev->dev, "TotalBoardPower = %d\n", pptable->TotalBoardPower);

	dev_info(smu->adev->dev, "XgmiLinkSpeed\n");
	for (i = 0; i < NUM_XGMI_PSTATE_LEVELS; i++)
		dev_info(smu->adev->dev, "  .[%d] = %d\n", i, pptable->XgmiLinkSpeed[i]);
	dev_info(smu->adev->dev, "XgmiLinkWidth\n");
	for (i = 0; i < NUM_XGMI_PSTATE_LEVELS; i++)
		dev_info(smu->adev->dev, "  .[%d] = %d\n", i, pptable->XgmiLinkWidth[i]);
	dev_info(smu->adev->dev, "XgmiFclkFreq\n");
	for (i = 0; i < NUM_XGMI_PSTATE_LEVELS; i++)
		dev_info(smu->adev->dev, "  .[%d] = %d\n", i, pptable->XgmiFclkFreq[i]);
	dev_info(smu->adev->dev, "XgmiSocVoltage\n");
	for (i = 0; i < NUM_XGMI_PSTATE_LEVELS; i++)
		dev_info(smu->adev->dev, "  .[%d] = %d\n", i, pptable->XgmiSocVoltage[i]);

}

static bool arcturus_is_dpm_running(struct smu_context *smu)
{
	int ret = 0;
	uint32_t feature_mask[2];
	uint64_t feature_enabled;

	ret = smu_cmn_get_enabled_mask(smu, feature_mask, 2);
	if (ret)
		return false;

	feature_enabled = (uint64_t)feature_mask[1] << 32 | feature_mask[0];

	return !!(feature_enabled & SMC_DPM_FEATURE);
}

static int arcturus_dpm_set_vcn_enable(struct smu_context *smu, bool enable)
{
	int ret = 0;

	if (enable) {
		if (!smu_cmn_feature_is_enabled(smu, SMU_FEATURE_VCN_DPM_BIT)) {
			ret = smu_cmn_feature_set_enabled(smu, SMU_FEATURE_VCN_DPM_BIT, 1);
			if (ret) {
				dev_err(smu->adev->dev, "[EnableVCNDPM] failed!\n");
				return ret;
			}
		}
	} else {
		if (smu_cmn_feature_is_enabled(smu, SMU_FEATURE_VCN_DPM_BIT)) {
			ret = smu_cmn_feature_set_enabled(smu, SMU_FEATURE_VCN_DPM_BIT, 0);
			if (ret) {
				dev_err(smu->adev->dev, "[DisableVCNDPM] failed!\n");
				return ret;
			}
		}
	}

	return ret;
}

static int arcturus_i2c_xfer(struct i2c_adapter *i2c_adap,
			     struct i2c_msg *msg, int num_msgs)
{
	struct amdgpu_device *adev = to_amdgpu_device(i2c_adap);
	struct smu_table_context *smu_table = &adev->smu.smu_table;
	struct smu_table *table = &smu_table->driver_table;
	SwI2cRequest_t *req, *res = (SwI2cRequest_t *)table->cpu_addr;
	int i, j, r, c;
	u16 dir;

	req = kzalloc(sizeof(*req), GFP_KERNEL);
	if (!req)
		return -ENOMEM;

	req->I2CcontrollerPort = 0;
	req->I2CSpeed = I2C_SPEED_FAST_400K;
	req->SlaveAddress = msg[0].addr << 1; /* wants an 8-bit address */
	dir = msg[0].flags & I2C_M_RD;

	for (c = i = 0; i < num_msgs; i++) {
		for (j = 0; j < msg[i].len; j++, c++) {
			SwI2cCmd_t *cmd = &req->SwI2cCmds[c];

			if (!(msg[i].flags & I2C_M_RD)) {
				/* write */
				cmd->Cmd = I2C_CMD_WRITE;
				cmd->RegisterAddr = msg[i].buf[j];
			}

			if ((dir ^ msg[i].flags) & I2C_M_RD) {
				/* The direction changes.
				 */
				dir = msg[i].flags & I2C_M_RD;
				cmd->CmdConfig |= CMDCONFIG_RESTART_MASK;
			}

			req->NumCmds++;

			/*
			 * Insert STOP if we are at the last byte of either last
			 * message for the transaction or the client explicitly
			 * requires a STOP at this particular message.
			 */
			if ((j == msg[i].len - 1) &&
			    ((i == num_msgs - 1) || (msg[i].flags & I2C_M_STOP))) {
				cmd->CmdConfig &= ~CMDCONFIG_RESTART_MASK;
				cmd->CmdConfig |= CMDCONFIG_STOP_MASK;
			}
		}
	}
	mutex_lock(&adev->smu.mutex);
	r = smu_cmn_update_table(&adev->smu, SMU_TABLE_I2C_COMMANDS, 0, req, true);
	mutex_unlock(&adev->smu.mutex);
	if (r)
		goto fail;

	for (c = i = 0; i < num_msgs; i++) {
		if (!(msg[i].flags & I2C_M_RD)) {
			c += msg[i].len;
			continue;
		}
		for (j = 0; j < msg[i].len; j++, c++) {
			SwI2cCmd_t *cmd = &res->SwI2cCmds[c];

			msg[i].buf[j] = cmd->Data;
		}
	}
	r = num_msgs;
fail:
	kfree(req);
	return r;
}

static u32 arcturus_i2c_func(struct i2c_adapter *adap)
{
	return I2C_FUNC_I2C | I2C_FUNC_SMBUS_EMUL;
}


static const struct i2c_algorithm arcturus_i2c_algo = {
	.master_xfer = arcturus_i2c_xfer,
	.functionality = arcturus_i2c_func,
};


static const struct i2c_adapter_quirks arcturus_i2c_control_quirks = {
	.flags = I2C_AQ_COMB | I2C_AQ_COMB_SAME_ADDR | I2C_AQ_NO_ZERO_LEN,
	.max_read_len  = MAX_SW_I2C_COMMANDS,
	.max_write_len = MAX_SW_I2C_COMMANDS,
	.max_comb_1st_msg_len = 2,
	.max_comb_2nd_msg_len = MAX_SW_I2C_COMMANDS - 2,
};

static int arcturus_i2c_control_init(struct smu_context *smu, struct i2c_adapter *control)
{
	struct amdgpu_device *adev = to_amdgpu_device(control);
	int res;

	control->owner = THIS_MODULE;
	control->class = I2C_CLASS_HWMON;
	control->dev.parent = &adev->pdev->dev;
	control->algo = &arcturus_i2c_algo;
	control->quirks = &arcturus_i2c_control_quirks;
	snprintf(control->name, sizeof(control->name), "AMDGPU SMU");

	res = i2c_add_adapter(control);
	if (res)
		DRM_ERROR("Failed to register hw i2c, err: %d\n", res);

	return res;
}

static void arcturus_i2c_control_fini(struct smu_context *smu, struct i2c_adapter *control)
{
	i2c_del_adapter(control);
}

static void arcturus_get_unique_id(struct smu_context *smu)
{
	struct amdgpu_device *adev = smu->adev;
	uint32_t top32 = 0, bottom32 = 0, smu_version;
	uint64_t id;

	if (smu_cmn_get_smc_version(smu, NULL, &smu_version)) {
		dev_warn(adev->dev, "Failed to get smu version, cannot get unique_id or serial_number\n");
		return;
	}

	/* PPSMC_MSG_ReadSerial* is supported by 54.23.0 and onwards */
	if (smu_version < 0x361700) {
		dev_warn(adev->dev, "ReadSerial is only supported by PMFW 54.23.0 and onwards\n");
		return;
	}

	/* Get the SN to turn into a Unique ID */
	smu_cmn_send_smc_msg(smu, SMU_MSG_ReadSerialNumTop32, &top32);
	smu_cmn_send_smc_msg(smu, SMU_MSG_ReadSerialNumBottom32, &bottom32);

	id = ((uint64_t)bottom32 << 32) | top32;
	adev->unique_id = id;
	/* For Arcturus-and-later, unique_id == serial_number, so convert it to a
	 * 16-digit HEX string for convenience and backwards-compatibility
	 */
	sprintf(adev->serial, "%llx", id);
}

static int arcturus_set_df_cstate(struct smu_context *smu,
				  enum pp_df_cstate state)
{
	uint32_t smu_version;
	int ret;

	ret = smu_cmn_get_smc_version(smu, NULL, &smu_version);
	if (ret) {
		dev_err(smu->adev->dev, "Failed to get smu version!\n");
		return ret;
	}

	/* PPSMC_MSG_DFCstateControl is supported by 54.15.0 and onwards */
	if (smu_version < 0x360F00) {
		dev_err(smu->adev->dev, "DFCstateControl is only supported by PMFW 54.15.0 and onwards\n");
		return -EINVAL;
	}

	return smu_cmn_send_smc_msg_with_param(smu, SMU_MSG_DFCstateControl, state, NULL);
}

static int arcturus_allow_xgmi_power_down(struct smu_context *smu, bool en)
{
	uint32_t smu_version;
	int ret;

	ret = smu_cmn_get_smc_version(smu, NULL, &smu_version);
	if (ret) {
		dev_err(smu->adev->dev, "Failed to get smu version!\n");
		return ret;
	}

	/* PPSMC_MSG_GmiPwrDnControl is supported by 54.23.0 and onwards */
	if (smu_version < 0x00361700) {
		dev_err(smu->adev->dev, "XGMI power down control is only supported by PMFW 54.23.0 and onwards\n");
		return -EINVAL;
	}

	if (en)
		return smu_cmn_send_smc_msg_with_param(smu,
						   SMU_MSG_GmiPwrDnControl,
						   1,
						   NULL);

	return smu_cmn_send_smc_msg_with_param(smu,
					   SMU_MSG_GmiPwrDnControl,
					   0,
					   NULL);
}

static const struct throttling_logging_label {
	uint32_t feature_mask;
	const char *label;
} logging_label[] = {
	{(1U << THROTTLER_TEMP_HOTSPOT_BIT), "GPU"},
	{(1U << THROTTLER_TEMP_MEM_BIT), "HBM"},
	{(1U << THROTTLER_TEMP_VR_GFX_BIT), "VR of GFX rail"},
	{(1U << THROTTLER_TEMP_VR_MEM_BIT), "VR of HBM rail"},
	{(1U << THROTTLER_TEMP_VR_SOC_BIT), "VR of SOC rail"},
	{(1U << THROTTLER_VRHOT0_BIT), "VR0 HOT"},
	{(1U << THROTTLER_VRHOT1_BIT), "VR1 HOT"},
};
static void arcturus_log_thermal_throttling_event(struct smu_context *smu)
{
	int ret;
	int throttler_idx, throtting_events = 0, buf_idx = 0;
	struct amdgpu_device *adev = smu->adev;
	uint32_t throttler_status;
	char log_buf[256];

	ret = arcturus_get_smu_metrics_data(smu,
					    METRICS_THROTTLER_STATUS,
					    &throttler_status);
	if (ret)
		return;

	memset(log_buf, 0, sizeof(log_buf));
	for (throttler_idx = 0; throttler_idx < ARRAY_SIZE(logging_label);
	     throttler_idx++) {
		if (throttler_status & logging_label[throttler_idx].feature_mask) {
			throtting_events++;
			buf_idx += snprintf(log_buf + buf_idx,
					    sizeof(log_buf) - buf_idx,
					    "%s%s",
					    throtting_events > 1 ? " and " : "",
					    logging_label[throttler_idx].label);
			if (buf_idx >= sizeof(log_buf)) {
				dev_err(adev->dev, "buffer overflow!\n");
				log_buf[sizeof(log_buf) - 1] = '\0';
				break;
			}
		}
	}

	dev_warn(adev->dev, "WARN: GPU thermal throttling temperature reached, expect performance decrease. %s.\n",
			log_buf);
	kgd2kfd_smi_event_throttle(smu->adev->kfd.dev,
		smu_cmn_get_indep_throttler_status(throttler_status,
						   arcturus_throttler_map));
}

static uint16_t arcturus_get_current_pcie_link_speed(struct smu_context *smu)
{
	struct amdgpu_device *adev = smu->adev;
	uint32_t esm_ctrl;

	/* TODO: confirm this on real target */
	esm_ctrl = RREG32_PCIE(smnPCIE_ESM_CTRL);
	if ((esm_ctrl >> 15) & 0x1FFFF)
		return (uint16_t)(((esm_ctrl >> 8) & 0x3F) + 128);

	return smu_v11_0_get_current_pcie_link_speed(smu);
}

static ssize_t arcturus_get_gpu_metrics(struct smu_context *smu,
					void **table)
{
	struct smu_table_context *smu_table = &smu->smu_table;
	struct gpu_metrics_v1_3 *gpu_metrics =
		(struct gpu_metrics_v1_3 *)smu_table->gpu_metrics_table;
	SmuMetrics_t metrics;
	int ret = 0;

	ret = smu_cmn_get_metrics_table(smu,
					&metrics,
					true);
	if (ret)
		return ret;

	smu_cmn_init_soft_gpu_metrics(gpu_metrics, 1, 3);

	gpu_metrics->temperature_edge = metrics.TemperatureEdge;
	gpu_metrics->temperature_hotspot = metrics.TemperatureHotspot;
	gpu_metrics->temperature_mem = metrics.TemperatureHBM;
	gpu_metrics->temperature_vrgfx = metrics.TemperatureVrGfx;
	gpu_metrics->temperature_vrsoc = metrics.TemperatureVrSoc;
	gpu_metrics->temperature_vrmem = metrics.TemperatureVrMem;

	gpu_metrics->average_gfx_activity = metrics.AverageGfxActivity;
	gpu_metrics->average_umc_activity = metrics.AverageUclkActivity;
	gpu_metrics->average_mm_activity = metrics.VcnActivityPercentage;

	gpu_metrics->average_socket_power = metrics.AverageSocketPower;
	gpu_metrics->energy_accumulator = metrics.EnergyAccumulator;

	gpu_metrics->average_gfxclk_frequency = metrics.AverageGfxclkFrequency;
	gpu_metrics->average_socclk_frequency = metrics.AverageSocclkFrequency;
	gpu_metrics->average_uclk_frequency = metrics.AverageUclkFrequency;
	gpu_metrics->average_vclk0_frequency = metrics.AverageVclkFrequency;
	gpu_metrics->average_dclk0_frequency = metrics.AverageDclkFrequency;

	gpu_metrics->current_gfxclk = metrics.CurrClock[PPCLK_GFXCLK];
	gpu_metrics->current_socclk = metrics.CurrClock[PPCLK_SOCCLK];
	gpu_metrics->current_uclk = metrics.CurrClock[PPCLK_UCLK];
	gpu_metrics->current_vclk0 = metrics.CurrClock[PPCLK_VCLK];
	gpu_metrics->current_dclk0 = metrics.CurrClock[PPCLK_DCLK];

	gpu_metrics->throttle_status = metrics.ThrottlerStatus;
	gpu_metrics->indep_throttle_status =
			smu_cmn_get_indep_throttler_status(metrics.ThrottlerStatus,
							   arcturus_throttler_map);

	gpu_metrics->current_fan_speed = metrics.CurrFanSpeed;

	gpu_metrics->pcie_link_width =
			smu_v11_0_get_current_pcie_link_width(smu);
	gpu_metrics->pcie_link_speed =
			arcturus_get_current_pcie_link_speed(smu);

	gpu_metrics->system_clock_counter = ktime_get_boottime_ns();

	*table = (void *)gpu_metrics;

	return sizeof(struct gpu_metrics_v1_3);
}

static const struct pptable_funcs arcturus_ppt_funcs = {
	/* init dpm */
	.get_allowed_feature_mask = arcturus_get_allowed_feature_mask,
	/* btc */
	.run_btc = arcturus_run_btc,
	/* dpm/clk tables */
	.set_default_dpm_table = arcturus_set_default_dpm_table,
	.populate_umd_state_clk = arcturus_populate_umd_state_clk,
	.get_thermal_temperature_range = arcturus_get_thermal_temperature_range,
	.print_clk_levels = arcturus_print_clk_levels,
	.force_clk_levels = arcturus_force_clk_levels,
	.read_sensor = arcturus_read_sensor,
	.get_fan_speed_pwm = arcturus_get_fan_speed_pwm,
	.get_fan_speed_rpm = arcturus_get_fan_speed_rpm,
	.get_power_profile_mode = arcturus_get_power_profile_mode,
	.set_power_profile_mode = arcturus_set_power_profile_mode,
	.set_performance_level = arcturus_set_performance_level,
	/* debug (internal used) */
	.dump_pptable = arcturus_dump_pptable,
	.get_power_limit = arcturus_get_power_limit,
	.is_dpm_running = arcturus_is_dpm_running,
	.dpm_set_vcn_enable = arcturus_dpm_set_vcn_enable,
	.i2c_init = arcturus_i2c_control_init,
	.i2c_fini = arcturus_i2c_control_fini,
	.get_unique_id = arcturus_get_unique_id,
	.init_microcode = smu_v11_0_init_microcode,
	.load_microcode = smu_v11_0_load_microcode,
	.fini_microcode = smu_v11_0_fini_microcode,
	.init_smc_tables = arcturus_init_smc_tables,
	.fini_smc_tables = smu_v11_0_fini_smc_tables,
	.init_power = smu_v11_0_init_power,
	.fini_power = smu_v11_0_fini_power,
	.check_fw_status = smu_v11_0_check_fw_status,
	/* pptable related */
	.setup_pptable = arcturus_setup_pptable,
	.get_vbios_bootup_values = smu_v11_0_get_vbios_bootup_values,
	.check_fw_version = smu_v11_0_check_fw_version,
	.write_pptable = smu_cmn_write_pptable,
	.set_driver_table_location = smu_v11_0_set_driver_table_location,
	.set_tool_table_location = smu_v11_0_set_tool_table_location,
	.notify_memory_pool_location = smu_v11_0_notify_memory_pool_location,
	.system_features_control = smu_v11_0_system_features_control,
	.send_smc_msg_with_param = smu_cmn_send_smc_msg_with_param,
	.send_smc_msg = smu_cmn_send_smc_msg,
	.init_display_count = NULL,
	.set_allowed_mask = smu_v11_0_set_allowed_mask,
	.get_enabled_mask = smu_cmn_get_enabled_mask,
	.feature_is_enabled = smu_cmn_feature_is_enabled,
	.disable_all_features_with_exception = smu_cmn_disable_all_features_with_exception,
	.notify_display_change = NULL,
	.set_power_limit = smu_v11_0_set_power_limit,
	.init_max_sustainable_clocks = smu_v11_0_init_max_sustainable_clocks,
	.enable_thermal_alert = smu_v11_0_enable_thermal_alert,
	.disable_thermal_alert = smu_v11_0_disable_thermal_alert,
	.set_min_dcef_deep_sleep = NULL,
	.display_clock_voltage_request = smu_v11_0_display_clock_voltage_request,
	.get_fan_control_mode = smu_v11_0_get_fan_control_mode,
	.set_fan_control_mode = smu_v11_0_set_fan_control_mode,
	.set_fan_speed_pwm = arcturus_set_fan_speed_pwm,
	.set_fan_speed_rpm = arcturus_set_fan_speed_rpm,
	.set_xgmi_pstate = smu_v11_0_set_xgmi_pstate,
	.gfx_off_control = smu_v11_0_gfx_off_control,
	.register_irq_handler = smu_v11_0_register_irq_handler,
	.set_azalia_d3_pme = smu_v11_0_set_azalia_d3_pme,
	.get_max_sustainable_clocks_by_dc = smu_v11_0_get_max_sustainable_clocks_by_dc,
	.baco_is_support = smu_v11_0_baco_is_support,
	.baco_get_state = smu_v11_0_baco_get_state,
	.baco_set_state = smu_v11_0_baco_set_state,
	.baco_enter = smu_v11_0_baco_enter,
	.baco_exit = smu_v11_0_baco_exit,
	.get_dpm_ultimate_freq = smu_v11_0_get_dpm_ultimate_freq,
	.set_soft_freq_limited_range = smu_v11_0_set_soft_freq_limited_range,
	.set_df_cstate = arcturus_set_df_cstate,
	.allow_xgmi_power_down = arcturus_allow_xgmi_power_down,
	.log_thermal_throttling_event = arcturus_log_thermal_throttling_event,
	.get_pp_feature_mask = smu_cmn_get_pp_feature_mask,
	.set_pp_feature_mask = smu_cmn_set_pp_feature_mask,
	.get_gpu_metrics = arcturus_get_gpu_metrics,
	.gfx_ulv_control = smu_v11_0_gfx_ulv_control,
	.deep_sleep_control = smu_v11_0_deep_sleep_control,
	.get_fan_parameters = arcturus_get_fan_parameters,
	.interrupt_work = smu_v11_0_interrupt_work,
	.set_light_sbr = smu_v11_0_set_light_sbr,
	.set_mp1_state = smu_cmn_set_mp1_state,
};

void arcturus_set_ppt_funcs(struct smu_context *smu)
{
	smu->ppt_funcs = &arcturus_ppt_funcs;
	smu->message_map = arcturus_message_map;
	smu->clock_map = arcturus_clk_map;
	smu->feature_map = arcturus_feature_mask_map;
	smu->table_map = arcturus_table_map;
	smu->pwr_src_map = arcturus_pwr_src_map;
	smu->workload_map = arcturus_workload_map;
}<|MERGE_RESOLUTION|>--- conflicted
+++ resolved
@@ -771,17 +771,12 @@
 	struct smu_11_0_dpm_context *dpm_context = NULL;
 	uint32_t gen_speed, lane_width;
 
-<<<<<<< HEAD
-	if (amdgpu_ras_intr_triggered())
-		return sysfs_emit(buf, "unavailable\n");
-=======
 	smu_cmn_get_sysfs_buf(&buf, &size);
 
 	if (amdgpu_ras_intr_triggered()) {
 		size += sysfs_emit_at(buf, size, "unavailable\n");
 		return size;
 	}
->>>>>>> 318a54c0
 
 	dpm_context = smu_dpm->dpm_context;
 
