/*
 * Universal Flash Storage Host controller driver Core
 *
 * This code is based on drivers/scsi/ufs/ufshcd.c
 * Copyright (C) 2011-2013 Samsung India Software Operations
 * Copyright (c) 2013-2016, The Linux Foundation. All rights reserved.
 *
 * Authors:
 *	Santosh Yaraganavi <santosh.sy@samsung.com>
 *	Vinayak Holikatti <h.vinayak@samsung.com>
 *
 * This program is free software; you can redistribute it and/or
 * modify it under the terms of the GNU General Public License
 * as published by the Free Software Foundation; either version 2
 * of the License, or (at your option) any later version.
 * See the COPYING file in the top-level directory or visit
 * <http://www.gnu.org/licenses/gpl-2.0.html>
 *
 * This program is distributed in the hope that it will be useful,
 * but WITHOUT ANY WARRANTY; without even the implied warranty of
 * MERCHANTABILITY or FITNESS FOR A PARTICULAR PURPOSE.  See the
 * GNU General Public License for more details.
 *
 * This program is provided "AS IS" and "WITH ALL FAULTS" and
 * without warranty of any kind. You are solely responsible for
 * determining the appropriateness of using and distributing
 * the program and assume all risks associated with your exercise
 * of rights with respect to the program, including but not limited
 * to infringement of third party rights, the risks and costs of
 * program errors, damage to or loss of data, programs or equipment,
 * and unavailability or interruption of operations. Under no
 * circumstances will the contributor of this Program be liable for
 * any damages of any kind arising from your use or distribution of
 * this program.
 *
 * The Linux Foundation chooses to take subject only to the GPLv2
 * license terms, and distributes only under these terms.
 */

#include <linux/async.h>
#include <linux/devfreq.h>
#include <linux/nls.h>
#include <linux/of.h>
#include <linux/bitfield.h>
#include "ufshcd.h"
#include "ufs_quirks.h"
#include "unipro.h"
#include "ufs-sysfs.h"
#include "ufs_bsg.h"

#define CREATE_TRACE_POINTS
#include <trace/events/ufs.h>

#define UFSHCD_REQ_SENSE_SIZE	18

#define UFSHCD_ENABLE_INTRS	(UTP_TRANSFER_REQ_COMPL |\
				 UTP_TASK_REQ_COMPL |\
				 UFSHCD_ERROR_MASK)
/* UIC command timeout, unit: ms */
#define UIC_CMD_TIMEOUT	500

/* NOP OUT retries waiting for NOP IN response */
#define NOP_OUT_RETRIES    10
/* Timeout after 30 msecs if NOP OUT hangs without response */
#define NOP_OUT_TIMEOUT    30 /* msecs */

/* Query request retries */
#define QUERY_REQ_RETRIES 3
/* Query request timeout */
#define QUERY_REQ_TIMEOUT 1500 /* 1.5 seconds */

/* Task management command timeout */
#define TM_CMD_TIMEOUT	100 /* msecs */

/* maximum number of retries for a general UIC command  */
#define UFS_UIC_COMMAND_RETRIES 3

/* maximum number of link-startup retries */
#define DME_LINKSTARTUP_RETRIES 3

/* Maximum retries for Hibern8 enter */
#define UIC_HIBERN8_ENTER_RETRIES 3

/* maximum number of reset retries before giving up */
#define MAX_HOST_RESET_RETRIES 5

/* Expose the flag value from utp_upiu_query.value */
#define MASK_QUERY_UPIU_FLAG_LOC 0xFF

/* Interrupt aggregation default timeout, unit: 40us */
#define INT_AGGR_DEF_TO	0x02

#define ufshcd_toggle_vreg(_dev, _vreg, _on)				\
	({                                                              \
		int _ret;                                               \
		if (_on)                                                \
			_ret = ufshcd_enable_vreg(_dev, _vreg);         \
		else                                                    \
			_ret = ufshcd_disable_vreg(_dev, _vreg);        \
		_ret;                                                   \
	})

#define ufshcd_hex_dump(prefix_str, buf, len) do {                       \
	size_t __len = (len);                                            \
	print_hex_dump(KERN_ERR, prefix_str,                             \
		       __len > 4 ? DUMP_PREFIX_OFFSET : DUMP_PREFIX_NONE,\
		       16, 4, buf, __len, false);                        \
} while (0)

int ufshcd_dump_regs(struct ufs_hba *hba, size_t offset, size_t len,
		     const char *prefix)
{
	u8 *regs;

	regs = kzalloc(len, GFP_KERNEL);
	if (!regs)
		return -ENOMEM;

	memcpy_fromio(regs, hba->mmio_base + offset, len);
	ufshcd_hex_dump(prefix, regs, len);
	kfree(regs);

	return 0;
}
EXPORT_SYMBOL_GPL(ufshcd_dump_regs);

enum {
	UFSHCD_MAX_CHANNEL	= 0,
	UFSHCD_MAX_ID		= 1,
	UFSHCD_CMD_PER_LUN	= 32,
	UFSHCD_CAN_QUEUE	= 32,
};

/* UFSHCD states */
enum {
	UFSHCD_STATE_RESET,
	UFSHCD_STATE_ERROR,
	UFSHCD_STATE_OPERATIONAL,
	UFSHCD_STATE_EH_SCHEDULED,
};

/* UFSHCD error handling flags */
enum {
	UFSHCD_EH_IN_PROGRESS = (1 << 0),
};

/* UFSHCD UIC layer error flags */
enum {
	UFSHCD_UIC_DL_PA_INIT_ERROR = (1 << 0), /* Data link layer error */
	UFSHCD_UIC_DL_NAC_RECEIVED_ERROR = (1 << 1), /* Data link layer error */
	UFSHCD_UIC_DL_TCx_REPLAY_ERROR = (1 << 2), /* Data link layer error */
	UFSHCD_UIC_NL_ERROR = (1 << 3), /* Network layer error */
	UFSHCD_UIC_TL_ERROR = (1 << 4), /* Transport Layer error */
	UFSHCD_UIC_DME_ERROR = (1 << 5), /* DME error */
};

#define ufshcd_set_eh_in_progress(h) \
	((h)->eh_flags |= UFSHCD_EH_IN_PROGRESS)
#define ufshcd_eh_in_progress(h) \
	((h)->eh_flags & UFSHCD_EH_IN_PROGRESS)
#define ufshcd_clear_eh_in_progress(h) \
	((h)->eh_flags &= ~UFSHCD_EH_IN_PROGRESS)

#define ufshcd_set_ufs_dev_active(h) \
	((h)->curr_dev_pwr_mode = UFS_ACTIVE_PWR_MODE)
#define ufshcd_set_ufs_dev_sleep(h) \
	((h)->curr_dev_pwr_mode = UFS_SLEEP_PWR_MODE)
#define ufshcd_set_ufs_dev_poweroff(h) \
	((h)->curr_dev_pwr_mode = UFS_POWERDOWN_PWR_MODE)
#define ufshcd_is_ufs_dev_active(h) \
	((h)->curr_dev_pwr_mode == UFS_ACTIVE_PWR_MODE)
#define ufshcd_is_ufs_dev_sleep(h) \
	((h)->curr_dev_pwr_mode == UFS_SLEEP_PWR_MODE)
#define ufshcd_is_ufs_dev_poweroff(h) \
	((h)->curr_dev_pwr_mode == UFS_POWERDOWN_PWR_MODE)

struct ufs_pm_lvl_states ufs_pm_lvl_states[] = {
	{UFS_ACTIVE_PWR_MODE, UIC_LINK_ACTIVE_STATE},
	{UFS_ACTIVE_PWR_MODE, UIC_LINK_HIBERN8_STATE},
	{UFS_SLEEP_PWR_MODE, UIC_LINK_ACTIVE_STATE},
	{UFS_SLEEP_PWR_MODE, UIC_LINK_HIBERN8_STATE},
	{UFS_POWERDOWN_PWR_MODE, UIC_LINK_HIBERN8_STATE},
	{UFS_POWERDOWN_PWR_MODE, UIC_LINK_OFF_STATE},
};

static inline enum ufs_dev_pwr_mode
ufs_get_pm_lvl_to_dev_pwr_mode(enum ufs_pm_level lvl)
{
	return ufs_pm_lvl_states[lvl].dev_state;
}

static inline enum uic_link_state
ufs_get_pm_lvl_to_link_pwr_state(enum ufs_pm_level lvl)
{
	return ufs_pm_lvl_states[lvl].link_state;
}

static inline enum ufs_pm_level
ufs_get_desired_pm_lvl_for_dev_link_state(enum ufs_dev_pwr_mode dev_state,
					enum uic_link_state link_state)
{
	enum ufs_pm_level lvl;

	for (lvl = UFS_PM_LVL_0; lvl < UFS_PM_LVL_MAX; lvl++) {
		if ((ufs_pm_lvl_states[lvl].dev_state == dev_state) &&
			(ufs_pm_lvl_states[lvl].link_state == link_state))
			return lvl;
	}

	/* if no match found, return the level 0 */
	return UFS_PM_LVL_0;
}

static struct ufs_dev_fix ufs_fixups[] = {
	/* UFS cards deviations table */
	UFS_FIX(UFS_VENDOR_SAMSUNG, UFS_ANY_MODEL,
		UFS_DEVICE_QUIRK_DELAY_BEFORE_LPM),
	UFS_FIX(UFS_VENDOR_SAMSUNG, UFS_ANY_MODEL, UFS_DEVICE_NO_VCCQ),
	UFS_FIX(UFS_VENDOR_SAMSUNG, UFS_ANY_MODEL,
		UFS_DEVICE_QUIRK_RECOVERY_FROM_DL_NAC_ERRORS),
	UFS_FIX(UFS_VENDOR_SAMSUNG, UFS_ANY_MODEL,
		UFS_DEVICE_NO_FASTAUTO),
	UFS_FIX(UFS_VENDOR_SAMSUNG, UFS_ANY_MODEL,
		UFS_DEVICE_QUIRK_HOST_PA_TACTIVATE),
	UFS_FIX(UFS_VENDOR_TOSHIBA, UFS_ANY_MODEL,
		UFS_DEVICE_QUIRK_DELAY_BEFORE_LPM),
	UFS_FIX(UFS_VENDOR_TOSHIBA, "THGLF2G9C8KBADG",
		UFS_DEVICE_QUIRK_PA_TACTIVATE),
	UFS_FIX(UFS_VENDOR_TOSHIBA, "THGLF2G9D8KBADG",
		UFS_DEVICE_QUIRK_PA_TACTIVATE),
	UFS_FIX(UFS_VENDOR_SKHYNIX, UFS_ANY_MODEL, UFS_DEVICE_NO_VCCQ),
	UFS_FIX(UFS_VENDOR_SKHYNIX, UFS_ANY_MODEL,
		UFS_DEVICE_QUIRK_HOST_PA_SAVECONFIGTIME),

	END_FIX
};

static void ufshcd_tmc_handler(struct ufs_hba *hba);
static void ufshcd_async_scan(void *data, async_cookie_t cookie);
static int ufshcd_reset_and_restore(struct ufs_hba *hba);
static int ufshcd_eh_host_reset_handler(struct scsi_cmnd *cmd);
static int ufshcd_clear_tm_cmd(struct ufs_hba *hba, int tag);
static void ufshcd_hba_exit(struct ufs_hba *hba);
static int ufshcd_probe_hba(struct ufs_hba *hba);
static int __ufshcd_setup_clocks(struct ufs_hba *hba, bool on,
				 bool skip_ref_clk);
static int ufshcd_setup_clocks(struct ufs_hba *hba, bool on);
static int ufshcd_set_vccq_rail_unused(struct ufs_hba *hba, bool unused);
static int ufshcd_uic_hibern8_exit(struct ufs_hba *hba);
static int ufshcd_uic_hibern8_enter(struct ufs_hba *hba);
static inline void ufshcd_add_delay_before_dme_cmd(struct ufs_hba *hba);
static int ufshcd_host_reset_and_restore(struct ufs_hba *hba);
static void ufshcd_resume_clkscaling(struct ufs_hba *hba);
static void ufshcd_suspend_clkscaling(struct ufs_hba *hba);
static void __ufshcd_suspend_clkscaling(struct ufs_hba *hba);
static int ufshcd_scale_clks(struct ufs_hba *hba, bool scale_up);
static irqreturn_t ufshcd_intr(int irq, void *__hba);
static int ufshcd_change_power_mode(struct ufs_hba *hba,
			     struct ufs_pa_layer_attr *pwr_mode);
static inline bool ufshcd_valid_tag(struct ufs_hba *hba, int tag)
{
	return tag >= 0 && tag < hba->nutrs;
}

static inline int ufshcd_enable_irq(struct ufs_hba *hba)
{
	int ret = 0;

	if (!hba->is_irq_enabled) {
		ret = request_irq(hba->irq, ufshcd_intr, IRQF_SHARED, UFSHCD,
				hba);
		if (ret)
			dev_err(hba->dev, "%s: request_irq failed, ret=%d\n",
				__func__, ret);
		hba->is_irq_enabled = true;
	}

	return ret;
}

static inline void ufshcd_disable_irq(struct ufs_hba *hba)
{
	if (hba->is_irq_enabled) {
		free_irq(hba->irq, hba);
		hba->is_irq_enabled = false;
	}
}

static void ufshcd_scsi_unblock_requests(struct ufs_hba *hba)
{
	if (atomic_dec_and_test(&hba->scsi_block_reqs_cnt))
		scsi_unblock_requests(hba->host);
}

static void ufshcd_scsi_block_requests(struct ufs_hba *hba)
{
	if (atomic_inc_return(&hba->scsi_block_reqs_cnt) == 1)
		scsi_block_requests(hba->host);
}

/* replace non-printable or non-ASCII characters with spaces */
static inline void ufshcd_remove_non_printable(char *val)
{
	if (!val)
		return;

	if (*val < 0x20 || *val > 0x7e)
		*val = ' ';
}

static void ufshcd_add_cmd_upiu_trace(struct ufs_hba *hba, unsigned int tag,
		const char *str)
{
	struct utp_upiu_req *rq = hba->lrb[tag].ucd_req_ptr;

	trace_ufshcd_upiu(dev_name(hba->dev), str, &rq->header, &rq->sc.cdb);
}

static void ufshcd_add_query_upiu_trace(struct ufs_hba *hba, unsigned int tag,
		const char *str)
{
	struct utp_upiu_req *rq = hba->lrb[tag].ucd_req_ptr;

	trace_ufshcd_upiu(dev_name(hba->dev), str, &rq->header, &rq->qr);
}

static void ufshcd_add_tm_upiu_trace(struct ufs_hba *hba, unsigned int tag,
		const char *str)
{
	int off = (int)tag - hba->nutrs;
	struct utp_task_req_desc *descp = &hba->utmrdl_base_addr[off];

	trace_ufshcd_upiu(dev_name(hba->dev), str, &descp->req_header,
			&descp->input_param1);
}

static void ufshcd_add_command_trace(struct ufs_hba *hba,
		unsigned int tag, const char *str)
{
	sector_t lba = -1;
	u8 opcode = 0;
	u32 intr, doorbell;
	struct ufshcd_lrb *lrbp = &hba->lrb[tag];
	int transfer_len = -1;

	if (!trace_ufshcd_command_enabled()) {
		/* trace UPIU W/O tracing command */
		if (lrbp->cmd)
			ufshcd_add_cmd_upiu_trace(hba, tag, str);
		return;
	}

	if (lrbp->cmd) { /* data phase exists */
		/* trace UPIU also */
		ufshcd_add_cmd_upiu_trace(hba, tag, str);
		opcode = (u8)(*lrbp->cmd->cmnd);
		if ((opcode == READ_10) || (opcode == WRITE_10)) {
			/*
			 * Currently we only fully trace read(10) and write(10)
			 * commands
			 */
			if (lrbp->cmd->request && lrbp->cmd->request->bio)
				lba =
				  lrbp->cmd->request->bio->bi_iter.bi_sector;
			transfer_len = be32_to_cpu(
				lrbp->ucd_req_ptr->sc.exp_data_transfer_len);
		}
	}

	intr = ufshcd_readl(hba, REG_INTERRUPT_STATUS);
	doorbell = ufshcd_readl(hba, REG_UTP_TRANSFER_REQ_DOOR_BELL);
	trace_ufshcd_command(dev_name(hba->dev), str, tag,
				doorbell, transfer_len, intr, lba, opcode);
}

static void ufshcd_print_clk_freqs(struct ufs_hba *hba)
{
	struct ufs_clk_info *clki;
	struct list_head *head = &hba->clk_list_head;

	if (list_empty(head))
		return;

	list_for_each_entry(clki, head, list) {
		if (!IS_ERR_OR_NULL(clki->clk) && clki->min_freq &&
				clki->max_freq)
			dev_err(hba->dev, "clk: %s, rate: %u\n",
					clki->name, clki->curr_freq);
	}
}

static void ufshcd_print_uic_err_hist(struct ufs_hba *hba,
		struct ufs_uic_err_reg_hist *err_hist, char *err_name)
{
	int i;

	for (i = 0; i < UIC_ERR_REG_HIST_LENGTH; i++) {
		int p = (i + err_hist->pos - 1) % UIC_ERR_REG_HIST_LENGTH;

		if (err_hist->reg[p] == 0)
			continue;
		dev_err(hba->dev, "%s[%d] = 0x%x at %lld us\n", err_name, i,
			err_hist->reg[p], ktime_to_us(err_hist->tstamp[p]));
	}
}

static void ufshcd_print_host_regs(struct ufs_hba *hba)
{
	ufshcd_dump_regs(hba, 0, UFSHCI_REG_SPACE_SIZE, "host_regs: ");
	dev_err(hba->dev, "hba->ufs_version = 0x%x, hba->capabilities = 0x%x\n",
		hba->ufs_version, hba->capabilities);
	dev_err(hba->dev,
		"hba->outstanding_reqs = 0x%x, hba->outstanding_tasks = 0x%x\n",
		(u32)hba->outstanding_reqs, (u32)hba->outstanding_tasks);
	dev_err(hba->dev,
		"last_hibern8_exit_tstamp at %lld us, hibern8_exit_cnt = %d\n",
		ktime_to_us(hba->ufs_stats.last_hibern8_exit_tstamp),
		hba->ufs_stats.hibern8_exit_cnt);

	ufshcd_print_uic_err_hist(hba, &hba->ufs_stats.pa_err, "pa_err");
	ufshcd_print_uic_err_hist(hba, &hba->ufs_stats.dl_err, "dl_err");
	ufshcd_print_uic_err_hist(hba, &hba->ufs_stats.nl_err, "nl_err");
	ufshcd_print_uic_err_hist(hba, &hba->ufs_stats.tl_err, "tl_err");
	ufshcd_print_uic_err_hist(hba, &hba->ufs_stats.dme_err, "dme_err");

	ufshcd_print_clk_freqs(hba);

	if (hba->vops && hba->vops->dbg_register_dump)
		hba->vops->dbg_register_dump(hba);
}

static
void ufshcd_print_trs(struct ufs_hba *hba, unsigned long bitmap, bool pr_prdt)
{
	struct ufshcd_lrb *lrbp;
	int prdt_length;
	int tag;

	for_each_set_bit(tag, &bitmap, hba->nutrs) {
		lrbp = &hba->lrb[tag];

		dev_err(hba->dev, "UPIU[%d] - issue time %lld us\n",
				tag, ktime_to_us(lrbp->issue_time_stamp));
		dev_err(hba->dev, "UPIU[%d] - complete time %lld us\n",
				tag, ktime_to_us(lrbp->compl_time_stamp));
		dev_err(hba->dev,
			"UPIU[%d] - Transfer Request Descriptor phys@0x%llx\n",
			tag, (u64)lrbp->utrd_dma_addr);

		ufshcd_hex_dump("UPIU TRD: ", lrbp->utr_descriptor_ptr,
				sizeof(struct utp_transfer_req_desc));
		dev_err(hba->dev, "UPIU[%d] - Request UPIU phys@0x%llx\n", tag,
			(u64)lrbp->ucd_req_dma_addr);
		ufshcd_hex_dump("UPIU REQ: ", lrbp->ucd_req_ptr,
				sizeof(struct utp_upiu_req));
		dev_err(hba->dev, "UPIU[%d] - Response UPIU phys@0x%llx\n", tag,
			(u64)lrbp->ucd_rsp_dma_addr);
		ufshcd_hex_dump("UPIU RSP: ", lrbp->ucd_rsp_ptr,
				sizeof(struct utp_upiu_rsp));

		prdt_length = le16_to_cpu(
			lrbp->utr_descriptor_ptr->prd_table_length);
		dev_err(hba->dev,
			"UPIU[%d] - PRDT - %d entries  phys@0x%llx\n",
			tag, prdt_length,
			(u64)lrbp->ucd_prdt_dma_addr);

		if (pr_prdt)
			ufshcd_hex_dump("UPIU PRDT: ", lrbp->ucd_prdt_ptr,
				sizeof(struct ufshcd_sg_entry) * prdt_length);
	}
}

static void ufshcd_print_tmrs(struct ufs_hba *hba, unsigned long bitmap)
{
	int tag;

	for_each_set_bit(tag, &bitmap, hba->nutmrs) {
		struct utp_task_req_desc *tmrdp = &hba->utmrdl_base_addr[tag];

		dev_err(hba->dev, "TM[%d] - Task Management Header\n", tag);
		ufshcd_hex_dump("", tmrdp, sizeof(*tmrdp));
	}
}

static void ufshcd_print_host_state(struct ufs_hba *hba)
{
	dev_err(hba->dev, "UFS Host state=%d\n", hba->ufshcd_state);
	dev_err(hba->dev, "lrb in use=0x%lx, outstanding reqs=0x%lx tasks=0x%lx\n",
		hba->lrb_in_use, hba->outstanding_reqs, hba->outstanding_tasks);
	dev_err(hba->dev, "saved_err=0x%x, saved_uic_err=0x%x\n",
		hba->saved_err, hba->saved_uic_err);
	dev_err(hba->dev, "Device power mode=%d, UIC link state=%d\n",
		hba->curr_dev_pwr_mode, hba->uic_link_state);
	dev_err(hba->dev, "PM in progress=%d, sys. suspended=%d\n",
		hba->pm_op_in_progress, hba->is_sys_suspended);
	dev_err(hba->dev, "Auto BKOPS=%d, Host self-block=%d\n",
		hba->auto_bkops_enabled, hba->host->host_self_blocked);
	dev_err(hba->dev, "Clk gate=%d\n", hba->clk_gating.state);
	dev_err(hba->dev, "error handling flags=0x%x, req. abort count=%d\n",
		hba->eh_flags, hba->req_abort_count);
	dev_err(hba->dev, "Host capabilities=0x%x, caps=0x%x\n",
		hba->capabilities, hba->caps);
	dev_err(hba->dev, "quirks=0x%x, dev. quirks=0x%x\n", hba->quirks,
		hba->dev_quirks);
}

/**
 * ufshcd_print_pwr_info - print power params as saved in hba
 * power info
 * @hba: per-adapter instance
 */
static void ufshcd_print_pwr_info(struct ufs_hba *hba)
{
	static const char * const names[] = {
		"INVALID MODE",
		"FAST MODE",
		"SLOW_MODE",
		"INVALID MODE",
		"FASTAUTO_MODE",
		"SLOWAUTO_MODE",
		"INVALID MODE",
	};

	dev_err(hba->dev, "%s:[RX, TX]: gear=[%d, %d], lane[%d, %d], pwr[%s, %s], rate = %d\n",
		 __func__,
		 hba->pwr_info.gear_rx, hba->pwr_info.gear_tx,
		 hba->pwr_info.lane_rx, hba->pwr_info.lane_tx,
		 names[hba->pwr_info.pwr_rx],
		 names[hba->pwr_info.pwr_tx],
		 hba->pwr_info.hs_rate);
}

/*
 * ufshcd_wait_for_register - wait for register value to change
 * @hba - per-adapter interface
 * @reg - mmio register offset
 * @mask - mask to apply to read register value
 * @val - wait condition
 * @interval_us - polling interval in microsecs
 * @timeout_ms - timeout in millisecs
 * @can_sleep - perform sleep or just spin
 *
 * Returns -ETIMEDOUT on error, zero on success
 */
int ufshcd_wait_for_register(struct ufs_hba *hba, u32 reg, u32 mask,
				u32 val, unsigned long interval_us,
				unsigned long timeout_ms, bool can_sleep)
{
	int err = 0;
	unsigned long timeout = jiffies + msecs_to_jiffies(timeout_ms);

	/* ignore bits that we don't intend to wait on */
	val = val & mask;

	while ((ufshcd_readl(hba, reg) & mask) != val) {
		if (can_sleep)
			usleep_range(interval_us, interval_us + 50);
		else
			udelay(interval_us);
		if (time_after(jiffies, timeout)) {
			if ((ufshcd_readl(hba, reg) & mask) != val)
				err = -ETIMEDOUT;
			break;
		}
	}

	return err;
}

/**
 * ufshcd_get_intr_mask - Get the interrupt bit mask
 * @hba: Pointer to adapter instance
 *
 * Returns interrupt bit mask per version
 */
static inline u32 ufshcd_get_intr_mask(struct ufs_hba *hba)
{
	u32 intr_mask = 0;

	switch (hba->ufs_version) {
	case UFSHCI_VERSION_10:
		intr_mask = INTERRUPT_MASK_ALL_VER_10;
		break;
	case UFSHCI_VERSION_11:
	case UFSHCI_VERSION_20:
		intr_mask = INTERRUPT_MASK_ALL_VER_11;
		break;
	case UFSHCI_VERSION_21:
	default:
		intr_mask = INTERRUPT_MASK_ALL_VER_21;
		break;
	}

	return intr_mask;
}

/**
 * ufshcd_get_ufs_version - Get the UFS version supported by the HBA
 * @hba: Pointer to adapter instance
 *
 * Returns UFSHCI version supported by the controller
 */
static inline u32 ufshcd_get_ufs_version(struct ufs_hba *hba)
{
	if (hba->quirks & UFSHCD_QUIRK_BROKEN_UFS_HCI_VERSION)
		return ufshcd_vops_get_ufs_hci_version(hba);

	return ufshcd_readl(hba, REG_UFS_VERSION);
}

/**
 * ufshcd_is_device_present - Check if any device connected to
 *			      the host controller
 * @hba: pointer to adapter instance
 *
 * Returns true if device present, false if no device detected
 */
static inline bool ufshcd_is_device_present(struct ufs_hba *hba)
{
	return (ufshcd_readl(hba, REG_CONTROLLER_STATUS) &
						DEVICE_PRESENT) ? true : false;
}

/**
 * ufshcd_get_tr_ocs - Get the UTRD Overall Command Status
 * @lrbp: pointer to local command reference block
 *
 * This function is used to get the OCS field from UTRD
 * Returns the OCS field in the UTRD
 */
static inline int ufshcd_get_tr_ocs(struct ufshcd_lrb *lrbp)
{
	return le32_to_cpu(lrbp->utr_descriptor_ptr->header.dword_2) & MASK_OCS;
}

/**
 * ufshcd_get_tm_free_slot - get a free slot for task management request
 * @hba: per adapter instance
 * @free_slot: pointer to variable with available slot value
 *
 * Get a free tag and lock it until ufshcd_put_tm_slot() is called.
 * Returns 0 if free slot is not available, else return 1 with tag value
 * in @free_slot.
 */
static bool ufshcd_get_tm_free_slot(struct ufs_hba *hba, int *free_slot)
{
	int tag;
	bool ret = false;

	if (!free_slot)
		goto out;

	do {
		tag = find_first_zero_bit(&hba->tm_slots_in_use, hba->nutmrs);
		if (tag >= hba->nutmrs)
			goto out;
	} while (test_and_set_bit_lock(tag, &hba->tm_slots_in_use));

	*free_slot = tag;
	ret = true;
out:
	return ret;
}

static inline void ufshcd_put_tm_slot(struct ufs_hba *hba, int slot)
{
	clear_bit_unlock(slot, &hba->tm_slots_in_use);
}

/**
 * ufshcd_utrl_clear - Clear a bit in UTRLCLR register
 * @hba: per adapter instance
 * @pos: position of the bit to be cleared
 */
static inline void ufshcd_utrl_clear(struct ufs_hba *hba, u32 pos)
{
	if (hba->quirks & UFSHCI_QUIRK_BROKEN_REQ_LIST_CLR)
		ufshcd_writel(hba, (1 << pos), REG_UTP_TRANSFER_REQ_LIST_CLEAR);
	else
		ufshcd_writel(hba, ~(1 << pos),
				REG_UTP_TRANSFER_REQ_LIST_CLEAR);
}

/**
 * ufshcd_utmrl_clear - Clear a bit in UTRMLCLR register
 * @hba: per adapter instance
 * @pos: position of the bit to be cleared
 */
static inline void ufshcd_utmrl_clear(struct ufs_hba *hba, u32 pos)
{
	if (hba->quirks & UFSHCI_QUIRK_BROKEN_REQ_LIST_CLR)
		ufshcd_writel(hba, (1 << pos), REG_UTP_TASK_REQ_LIST_CLEAR);
	else
		ufshcd_writel(hba, ~(1 << pos), REG_UTP_TASK_REQ_LIST_CLEAR);
}

/**
 * ufshcd_outstanding_req_clear - Clear a bit in outstanding request field
 * @hba: per adapter instance
 * @tag: position of the bit to be cleared
 */
static inline void ufshcd_outstanding_req_clear(struct ufs_hba *hba, int tag)
{
	__clear_bit(tag, &hba->outstanding_reqs);
}

/**
 * ufshcd_get_lists_status - Check UCRDY, UTRLRDY and UTMRLRDY
 * @reg: Register value of host controller status
 *
 * Returns integer, 0 on Success and positive value if failed
 */
static inline int ufshcd_get_lists_status(u32 reg)
{
	return !((reg & UFSHCD_STATUS_READY) == UFSHCD_STATUS_READY);
}

/**
 * ufshcd_get_uic_cmd_result - Get the UIC command result
 * @hba: Pointer to adapter instance
 *
 * This function gets the result of UIC command completion
 * Returns 0 on success, non zero value on error
 */
static inline int ufshcd_get_uic_cmd_result(struct ufs_hba *hba)
{
	return ufshcd_readl(hba, REG_UIC_COMMAND_ARG_2) &
	       MASK_UIC_COMMAND_RESULT;
}

/**
 * ufshcd_get_dme_attr_val - Get the value of attribute returned by UIC command
 * @hba: Pointer to adapter instance
 *
 * This function gets UIC command argument3
 * Returns 0 on success, non zero value on error
 */
static inline u32 ufshcd_get_dme_attr_val(struct ufs_hba *hba)
{
	return ufshcd_readl(hba, REG_UIC_COMMAND_ARG_3);
}

/**
 * ufshcd_get_req_rsp - returns the TR response transaction type
 * @ucd_rsp_ptr: pointer to response UPIU
 */
static inline int
ufshcd_get_req_rsp(struct utp_upiu_rsp *ucd_rsp_ptr)
{
	return be32_to_cpu(ucd_rsp_ptr->header.dword_0) >> 24;
}

/**
 * ufshcd_get_rsp_upiu_result - Get the result from response UPIU
 * @ucd_rsp_ptr: pointer to response UPIU
 *
 * This function gets the response status and scsi_status from response UPIU
 * Returns the response result code.
 */
static inline int
ufshcd_get_rsp_upiu_result(struct utp_upiu_rsp *ucd_rsp_ptr)
{
	return be32_to_cpu(ucd_rsp_ptr->header.dword_1) & MASK_RSP_UPIU_RESULT;
}

/*
 * ufshcd_get_rsp_upiu_data_seg_len - Get the data segment length
 *				from response UPIU
 * @ucd_rsp_ptr: pointer to response UPIU
 *
 * Return the data segment length.
 */
static inline unsigned int
ufshcd_get_rsp_upiu_data_seg_len(struct utp_upiu_rsp *ucd_rsp_ptr)
{
	return be32_to_cpu(ucd_rsp_ptr->header.dword_2) &
		MASK_RSP_UPIU_DATA_SEG_LEN;
}

/**
 * ufshcd_is_exception_event - Check if the device raised an exception event
 * @ucd_rsp_ptr: pointer to response UPIU
 *
 * The function checks if the device raised an exception event indicated in
 * the Device Information field of response UPIU.
 *
 * Returns true if exception is raised, false otherwise.
 */
static inline bool ufshcd_is_exception_event(struct utp_upiu_rsp *ucd_rsp_ptr)
{
	return be32_to_cpu(ucd_rsp_ptr->header.dword_2) &
			MASK_RSP_EXCEPTION_EVENT ? true : false;
}

/**
 * ufshcd_reset_intr_aggr - Reset interrupt aggregation values.
 * @hba: per adapter instance
 */
static inline void
ufshcd_reset_intr_aggr(struct ufs_hba *hba)
{
	ufshcd_writel(hba, INT_AGGR_ENABLE |
		      INT_AGGR_COUNTER_AND_TIMER_RESET,
		      REG_UTP_TRANSFER_REQ_INT_AGG_CONTROL);
}

/**
 * ufshcd_config_intr_aggr - Configure interrupt aggregation values.
 * @hba: per adapter instance
 * @cnt: Interrupt aggregation counter threshold
 * @tmout: Interrupt aggregation timeout value
 */
static inline void
ufshcd_config_intr_aggr(struct ufs_hba *hba, u8 cnt, u8 tmout)
{
	ufshcd_writel(hba, INT_AGGR_ENABLE | INT_AGGR_PARAM_WRITE |
		      INT_AGGR_COUNTER_THLD_VAL(cnt) |
		      INT_AGGR_TIMEOUT_VAL(tmout),
		      REG_UTP_TRANSFER_REQ_INT_AGG_CONTROL);
}

/**
 * ufshcd_disable_intr_aggr - Disables interrupt aggregation.
 * @hba: per adapter instance
 */
static inline void ufshcd_disable_intr_aggr(struct ufs_hba *hba)
{
	ufshcd_writel(hba, 0, REG_UTP_TRANSFER_REQ_INT_AGG_CONTROL);
}

/**
 * ufshcd_enable_run_stop_reg - Enable run-stop registers,
 *			When run-stop registers are set to 1, it indicates the
 *			host controller that it can process the requests
 * @hba: per adapter instance
 */
static void ufshcd_enable_run_stop_reg(struct ufs_hba *hba)
{
	ufshcd_writel(hba, UTP_TASK_REQ_LIST_RUN_STOP_BIT,
		      REG_UTP_TASK_REQ_LIST_RUN_STOP);
	ufshcd_writel(hba, UTP_TRANSFER_REQ_LIST_RUN_STOP_BIT,
		      REG_UTP_TRANSFER_REQ_LIST_RUN_STOP);
}

/**
 * ufshcd_hba_start - Start controller initialization sequence
 * @hba: per adapter instance
 */
static inline void ufshcd_hba_start(struct ufs_hba *hba)
{
	ufshcd_writel(hba, CONTROLLER_ENABLE, REG_CONTROLLER_ENABLE);
}

/**
 * ufshcd_is_hba_active - Get controller state
 * @hba: per adapter instance
 *
 * Returns false if controller is active, true otherwise
 */
static inline bool ufshcd_is_hba_active(struct ufs_hba *hba)
{
	return (ufshcd_readl(hba, REG_CONTROLLER_ENABLE) & CONTROLLER_ENABLE)
		? false : true;
}

u32 ufshcd_get_local_unipro_ver(struct ufs_hba *hba)
{
	/* HCI version 1.0 and 1.1 supports UniPro 1.41 */
	if ((hba->ufs_version == UFSHCI_VERSION_10) ||
	    (hba->ufs_version == UFSHCI_VERSION_11))
		return UFS_UNIPRO_VER_1_41;
	else
		return UFS_UNIPRO_VER_1_6;
}
EXPORT_SYMBOL(ufshcd_get_local_unipro_ver);

static bool ufshcd_is_unipro_pa_params_tuning_req(struct ufs_hba *hba)
{
	/*
	 * If both host and device support UniPro ver1.6 or later, PA layer
	 * parameters tuning happens during link startup itself.
	 *
	 * We can manually tune PA layer parameters if either host or device
	 * doesn't support UniPro ver 1.6 or later. But to keep manual tuning
	 * logic simple, we will only do manual tuning if local unipro version
	 * doesn't support ver1.6 or later.
	 */
	if (ufshcd_get_local_unipro_ver(hba) < UFS_UNIPRO_VER_1_6)
		return true;
	else
		return false;
}

static int ufshcd_scale_clks(struct ufs_hba *hba, bool scale_up)
{
	int ret = 0;
	struct ufs_clk_info *clki;
	struct list_head *head = &hba->clk_list_head;
	ktime_t start = ktime_get();
	bool clk_state_changed = false;

	if (list_empty(head))
		goto out;

	ret = ufshcd_vops_clk_scale_notify(hba, scale_up, PRE_CHANGE);
	if (ret)
		return ret;

	list_for_each_entry(clki, head, list) {
		if (!IS_ERR_OR_NULL(clki->clk)) {
			if (scale_up && clki->max_freq) {
				if (clki->curr_freq == clki->max_freq)
					continue;

				clk_state_changed = true;
				ret = clk_set_rate(clki->clk, clki->max_freq);
				if (ret) {
					dev_err(hba->dev, "%s: %s clk set rate(%dHz) failed, %d\n",
						__func__, clki->name,
						clki->max_freq, ret);
					break;
				}
				trace_ufshcd_clk_scaling(dev_name(hba->dev),
						"scaled up", clki->name,
						clki->curr_freq,
						clki->max_freq);

				clki->curr_freq = clki->max_freq;

			} else if (!scale_up && clki->min_freq) {
				if (clki->curr_freq == clki->min_freq)
					continue;

				clk_state_changed = true;
				ret = clk_set_rate(clki->clk, clki->min_freq);
				if (ret) {
					dev_err(hba->dev, "%s: %s clk set rate(%dHz) failed, %d\n",
						__func__, clki->name,
						clki->min_freq, ret);
					break;
				}
				trace_ufshcd_clk_scaling(dev_name(hba->dev),
						"scaled down", clki->name,
						clki->curr_freq,
						clki->min_freq);
				clki->curr_freq = clki->min_freq;
			}
		}
		dev_dbg(hba->dev, "%s: clk: %s, rate: %lu\n", __func__,
				clki->name, clk_get_rate(clki->clk));
	}

	ret = ufshcd_vops_clk_scale_notify(hba, scale_up, POST_CHANGE);

out:
	if (clk_state_changed)
		trace_ufshcd_profile_clk_scaling(dev_name(hba->dev),
			(scale_up ? "up" : "down"),
			ktime_to_us(ktime_sub(ktime_get(), start)), ret);
	return ret;
}

/**
 * ufshcd_is_devfreq_scaling_required - check if scaling is required or not
 * @hba: per adapter instance
 * @scale_up: True if scaling up and false if scaling down
 *
 * Returns true if scaling is required, false otherwise.
 */
static bool ufshcd_is_devfreq_scaling_required(struct ufs_hba *hba,
					       bool scale_up)
{
	struct ufs_clk_info *clki;
	struct list_head *head = &hba->clk_list_head;

	if (list_empty(head))
		return false;

	list_for_each_entry(clki, head, list) {
		if (!IS_ERR_OR_NULL(clki->clk)) {
			if (scale_up && clki->max_freq) {
				if (clki->curr_freq == clki->max_freq)
					continue;
				return true;
			} else if (!scale_up && clki->min_freq) {
				if (clki->curr_freq == clki->min_freq)
					continue;
				return true;
			}
		}
	}

	return false;
}

static int ufshcd_wait_for_doorbell_clr(struct ufs_hba *hba,
					u64 wait_timeout_us)
{
	unsigned long flags;
	int ret = 0;
	u32 tm_doorbell;
	u32 tr_doorbell;
	bool timeout = false, do_last_check = false;
	ktime_t start;

	ufshcd_hold(hba, false);
	spin_lock_irqsave(hba->host->host_lock, flags);
	/*
	 * Wait for all the outstanding tasks/transfer requests.
	 * Verify by checking the doorbell registers are clear.
	 */
	start = ktime_get();
	do {
		if (hba->ufshcd_state != UFSHCD_STATE_OPERATIONAL) {
			ret = -EBUSY;
			goto out;
		}

		tm_doorbell = ufshcd_readl(hba, REG_UTP_TASK_REQ_DOOR_BELL);
		tr_doorbell = ufshcd_readl(hba, REG_UTP_TRANSFER_REQ_DOOR_BELL);
		if (!tm_doorbell && !tr_doorbell) {
			timeout = false;
			break;
		} else if (do_last_check) {
			break;
		}

		spin_unlock_irqrestore(hba->host->host_lock, flags);
		schedule();
		if (ktime_to_us(ktime_sub(ktime_get(), start)) >
		    wait_timeout_us) {
			timeout = true;
			/*
			 * We might have scheduled out for long time so make
			 * sure to check if doorbells are cleared by this time
			 * or not.
			 */
			do_last_check = true;
		}
		spin_lock_irqsave(hba->host->host_lock, flags);
	} while (tm_doorbell || tr_doorbell);

	if (timeout) {
		dev_err(hba->dev,
			"%s: timedout waiting for doorbell to clear (tm=0x%x, tr=0x%x)\n",
			__func__, tm_doorbell, tr_doorbell);
		ret = -EBUSY;
	}
out:
	spin_unlock_irqrestore(hba->host->host_lock, flags);
	ufshcd_release(hba);
	return ret;
}

/**
 * ufshcd_scale_gear - scale up/down UFS gear
 * @hba: per adapter instance
 * @scale_up: True for scaling up gear and false for scaling down
 *
 * Returns 0 for success,
 * Returns -EBUSY if scaling can't happen at this time
 * Returns non-zero for any other errors
 */
static int ufshcd_scale_gear(struct ufs_hba *hba, bool scale_up)
{
	#define UFS_MIN_GEAR_TO_SCALE_DOWN	UFS_HS_G1
	int ret = 0;
	struct ufs_pa_layer_attr new_pwr_info;

	if (scale_up) {
		memcpy(&new_pwr_info, &hba->clk_scaling.saved_pwr_info.info,
		       sizeof(struct ufs_pa_layer_attr));
	} else {
		memcpy(&new_pwr_info, &hba->pwr_info,
		       sizeof(struct ufs_pa_layer_attr));

		if (hba->pwr_info.gear_tx > UFS_MIN_GEAR_TO_SCALE_DOWN
		    || hba->pwr_info.gear_rx > UFS_MIN_GEAR_TO_SCALE_DOWN) {
			/* save the current power mode */
			memcpy(&hba->clk_scaling.saved_pwr_info.info,
				&hba->pwr_info,
				sizeof(struct ufs_pa_layer_attr));

			/* scale down gear */
			new_pwr_info.gear_tx = UFS_MIN_GEAR_TO_SCALE_DOWN;
			new_pwr_info.gear_rx = UFS_MIN_GEAR_TO_SCALE_DOWN;
		}
	}

	/* check if the power mode needs to be changed or not? */
	ret = ufshcd_change_power_mode(hba, &new_pwr_info);

	if (ret)
		dev_err(hba->dev, "%s: failed err %d, old gear: (tx %d rx %d), new gear: (tx %d rx %d)",
			__func__, ret,
			hba->pwr_info.gear_tx, hba->pwr_info.gear_rx,
			new_pwr_info.gear_tx, new_pwr_info.gear_rx);

	return ret;
}

static int ufshcd_clock_scaling_prepare(struct ufs_hba *hba)
{
	#define DOORBELL_CLR_TOUT_US		(1000 * 1000) /* 1 sec */
	int ret = 0;
	/*
	 * make sure that there are no outstanding requests when
	 * clock scaling is in progress
	 */
	ufshcd_scsi_block_requests(hba);
	down_write(&hba->clk_scaling_lock);
	if (ufshcd_wait_for_doorbell_clr(hba, DOORBELL_CLR_TOUT_US)) {
		ret = -EBUSY;
		up_write(&hba->clk_scaling_lock);
		ufshcd_scsi_unblock_requests(hba);
	}

	return ret;
}

static void ufshcd_clock_scaling_unprepare(struct ufs_hba *hba)
{
	up_write(&hba->clk_scaling_lock);
	ufshcd_scsi_unblock_requests(hba);
}

/**
 * ufshcd_devfreq_scale - scale up/down UFS clocks and gear
 * @hba: per adapter instance
 * @scale_up: True for scaling up and false for scalin down
 *
 * Returns 0 for success,
 * Returns -EBUSY if scaling can't happen at this time
 * Returns non-zero for any other errors
 */
static int ufshcd_devfreq_scale(struct ufs_hba *hba, bool scale_up)
{
	int ret = 0;

	/* let's not get into low power until clock scaling is completed */
	ufshcd_hold(hba, false);

	ret = ufshcd_clock_scaling_prepare(hba);
	if (ret)
		return ret;

	/* scale down the gear before scaling down clocks */
	if (!scale_up) {
		ret = ufshcd_scale_gear(hba, false);
		if (ret)
			goto out;
	}

	ret = ufshcd_scale_clks(hba, scale_up);
	if (ret) {
		if (!scale_up)
			ufshcd_scale_gear(hba, true);
		goto out;
	}

	/* scale up the gear after scaling up clocks */
	if (scale_up) {
		ret = ufshcd_scale_gear(hba, true);
		if (ret) {
			ufshcd_scale_clks(hba, false);
			goto out;
		}
	}

	ret = ufshcd_vops_clk_scale_notify(hba, scale_up, POST_CHANGE);

out:
	ufshcd_clock_scaling_unprepare(hba);
	ufshcd_release(hba);
	return ret;
}

static void ufshcd_clk_scaling_suspend_work(struct work_struct *work)
{
	struct ufs_hba *hba = container_of(work, struct ufs_hba,
					   clk_scaling.suspend_work);
	unsigned long irq_flags;

	spin_lock_irqsave(hba->host->host_lock, irq_flags);
	if (hba->clk_scaling.active_reqs || hba->clk_scaling.is_suspended) {
		spin_unlock_irqrestore(hba->host->host_lock, irq_flags);
		return;
	}
	hba->clk_scaling.is_suspended = true;
	spin_unlock_irqrestore(hba->host->host_lock, irq_flags);

	__ufshcd_suspend_clkscaling(hba);
}

static void ufshcd_clk_scaling_resume_work(struct work_struct *work)
{
	struct ufs_hba *hba = container_of(work, struct ufs_hba,
					   clk_scaling.resume_work);
	unsigned long irq_flags;

	spin_lock_irqsave(hba->host->host_lock, irq_flags);
	if (!hba->clk_scaling.is_suspended) {
		spin_unlock_irqrestore(hba->host->host_lock, irq_flags);
		return;
	}
	hba->clk_scaling.is_suspended = false;
	spin_unlock_irqrestore(hba->host->host_lock, irq_flags);

	devfreq_resume_device(hba->devfreq);
}

static int ufshcd_devfreq_target(struct device *dev,
				unsigned long *freq, u32 flags)
{
	int ret = 0;
	struct ufs_hba *hba = dev_get_drvdata(dev);
	ktime_t start;
	bool scale_up, sched_clk_scaling_suspend_work = false;
	struct list_head *clk_list = &hba->clk_list_head;
	struct ufs_clk_info *clki;
	unsigned long irq_flags;

	if (!ufshcd_is_clkscaling_supported(hba))
		return -EINVAL;

	spin_lock_irqsave(hba->host->host_lock, irq_flags);
	if (ufshcd_eh_in_progress(hba)) {
		spin_unlock_irqrestore(hba->host->host_lock, irq_flags);
		return 0;
	}

	if (!hba->clk_scaling.active_reqs)
		sched_clk_scaling_suspend_work = true;

	if (list_empty(clk_list)) {
		spin_unlock_irqrestore(hba->host->host_lock, irq_flags);
		goto out;
	}

	clki = list_first_entry(&hba->clk_list_head, struct ufs_clk_info, list);
	scale_up = (*freq == clki->max_freq) ? true : false;
	if (!ufshcd_is_devfreq_scaling_required(hba, scale_up)) {
		spin_unlock_irqrestore(hba->host->host_lock, irq_flags);
		ret = 0;
		goto out; /* no state change required */
	}
	spin_unlock_irqrestore(hba->host->host_lock, irq_flags);

	start = ktime_get();
	ret = ufshcd_devfreq_scale(hba, scale_up);

	trace_ufshcd_profile_clk_scaling(dev_name(hba->dev),
		(scale_up ? "up" : "down"),
		ktime_to_us(ktime_sub(ktime_get(), start)), ret);

out:
	if (sched_clk_scaling_suspend_work)
		queue_work(hba->clk_scaling.workq,
			   &hba->clk_scaling.suspend_work);

	return ret;
}


static int ufshcd_devfreq_get_dev_status(struct device *dev,
		struct devfreq_dev_status *stat)
{
	struct ufs_hba *hba = dev_get_drvdata(dev);
	struct ufs_clk_scaling *scaling = &hba->clk_scaling;
	unsigned long flags;

	if (!ufshcd_is_clkscaling_supported(hba))
		return -EINVAL;

	memset(stat, 0, sizeof(*stat));

	spin_lock_irqsave(hba->host->host_lock, flags);
	if (!scaling->window_start_t)
		goto start_window;

	if (scaling->is_busy_started)
		scaling->tot_busy_t += ktime_to_us(ktime_sub(ktime_get(),
					scaling->busy_start_t));

	stat->total_time = jiffies_to_usecs((long)jiffies -
				(long)scaling->window_start_t);
	stat->busy_time = scaling->tot_busy_t;
start_window:
	scaling->window_start_t = jiffies;
	scaling->tot_busy_t = 0;

	if (hba->outstanding_reqs) {
		scaling->busy_start_t = ktime_get();
		scaling->is_busy_started = true;
	} else {
		scaling->busy_start_t = 0;
		scaling->is_busy_started = false;
	}
	spin_unlock_irqrestore(hba->host->host_lock, flags);
	return 0;
}

static struct devfreq_dev_profile ufs_devfreq_profile = {
	.polling_ms	= 100,
	.target		= ufshcd_devfreq_target,
	.get_dev_status	= ufshcd_devfreq_get_dev_status,
};

static int ufshcd_devfreq_init(struct ufs_hba *hba)
{
	struct list_head *clk_list = &hba->clk_list_head;
	struct ufs_clk_info *clki;
	struct devfreq *devfreq;
	int ret;

	/* Skip devfreq if we don't have any clocks in the list */
	if (list_empty(clk_list))
		return 0;

	clki = list_first_entry(clk_list, struct ufs_clk_info, list);
	dev_pm_opp_add(hba->dev, clki->min_freq, 0);
	dev_pm_opp_add(hba->dev, clki->max_freq, 0);

	devfreq = devfreq_add_device(hba->dev,
			&ufs_devfreq_profile,
			DEVFREQ_GOV_SIMPLE_ONDEMAND,
			NULL);
	if (IS_ERR(devfreq)) {
		ret = PTR_ERR(devfreq);
		dev_err(hba->dev, "Unable to register with devfreq %d\n", ret);

		dev_pm_opp_remove(hba->dev, clki->min_freq);
		dev_pm_opp_remove(hba->dev, clki->max_freq);
		return ret;
	}

	hba->devfreq = devfreq;

	return 0;
}

static void ufshcd_devfreq_remove(struct ufs_hba *hba)
{
	struct list_head *clk_list = &hba->clk_list_head;
	struct ufs_clk_info *clki;

	if (!hba->devfreq)
		return;

	devfreq_remove_device(hba->devfreq);
	hba->devfreq = NULL;

	clki = list_first_entry(clk_list, struct ufs_clk_info, list);
	dev_pm_opp_remove(hba->dev, clki->min_freq);
	dev_pm_opp_remove(hba->dev, clki->max_freq);
}

static void __ufshcd_suspend_clkscaling(struct ufs_hba *hba)
{
	unsigned long flags;

	devfreq_suspend_device(hba->devfreq);
	spin_lock_irqsave(hba->host->host_lock, flags);
	hba->clk_scaling.window_start_t = 0;
	spin_unlock_irqrestore(hba->host->host_lock, flags);
}

static void ufshcd_suspend_clkscaling(struct ufs_hba *hba)
{
	unsigned long flags;
	bool suspend = false;

	if (!ufshcd_is_clkscaling_supported(hba))
		return;

	spin_lock_irqsave(hba->host->host_lock, flags);
	if (!hba->clk_scaling.is_suspended) {
		suspend = true;
		hba->clk_scaling.is_suspended = true;
	}
	spin_unlock_irqrestore(hba->host->host_lock, flags);

	if (suspend)
		__ufshcd_suspend_clkscaling(hba);
}

static void ufshcd_resume_clkscaling(struct ufs_hba *hba)
{
	unsigned long flags;
	bool resume = false;

	if (!ufshcd_is_clkscaling_supported(hba))
		return;

	spin_lock_irqsave(hba->host->host_lock, flags);
	if (hba->clk_scaling.is_suspended) {
		resume = true;
		hba->clk_scaling.is_suspended = false;
	}
	spin_unlock_irqrestore(hba->host->host_lock, flags);

	if (resume)
		devfreq_resume_device(hba->devfreq);
}

static ssize_t ufshcd_clkscale_enable_show(struct device *dev,
		struct device_attribute *attr, char *buf)
{
	struct ufs_hba *hba = dev_get_drvdata(dev);

	return snprintf(buf, PAGE_SIZE, "%d\n", hba->clk_scaling.is_allowed);
}

static ssize_t ufshcd_clkscale_enable_store(struct device *dev,
		struct device_attribute *attr, const char *buf, size_t count)
{
	struct ufs_hba *hba = dev_get_drvdata(dev);
	u32 value;
	int err;

	if (kstrtou32(buf, 0, &value))
		return -EINVAL;

	value = !!value;
	if (value == hba->clk_scaling.is_allowed)
		goto out;

	pm_runtime_get_sync(hba->dev);
	ufshcd_hold(hba, false);

	cancel_work_sync(&hba->clk_scaling.suspend_work);
	cancel_work_sync(&hba->clk_scaling.resume_work);

	hba->clk_scaling.is_allowed = value;

	if (value) {
		ufshcd_resume_clkscaling(hba);
	} else {
		ufshcd_suspend_clkscaling(hba);
		err = ufshcd_devfreq_scale(hba, true);
		if (err)
			dev_err(hba->dev, "%s: failed to scale clocks up %d\n",
					__func__, err);
	}

	ufshcd_release(hba);
	pm_runtime_put_sync(hba->dev);
out:
	return count;
}

static void ufshcd_clkscaling_init_sysfs(struct ufs_hba *hba)
{
	hba->clk_scaling.enable_attr.show = ufshcd_clkscale_enable_show;
	hba->clk_scaling.enable_attr.store = ufshcd_clkscale_enable_store;
	sysfs_attr_init(&hba->clk_scaling.enable_attr.attr);
	hba->clk_scaling.enable_attr.attr.name = "clkscale_enable";
	hba->clk_scaling.enable_attr.attr.mode = 0644;
	if (device_create_file(hba->dev, &hba->clk_scaling.enable_attr))
		dev_err(hba->dev, "Failed to create sysfs for clkscale_enable\n");
}

static void ufshcd_ungate_work(struct work_struct *work)
{
	int ret;
	unsigned long flags;
	struct ufs_hba *hba = container_of(work, struct ufs_hba,
			clk_gating.ungate_work);

	cancel_delayed_work_sync(&hba->clk_gating.gate_work);

	spin_lock_irqsave(hba->host->host_lock, flags);
	if (hba->clk_gating.state == CLKS_ON) {
		spin_unlock_irqrestore(hba->host->host_lock, flags);
		goto unblock_reqs;
	}

	spin_unlock_irqrestore(hba->host->host_lock, flags);
	ufshcd_setup_clocks(hba, true);

	/* Exit from hibern8 */
	if (ufshcd_can_hibern8_during_gating(hba)) {
		/* Prevent gating in this path */
		hba->clk_gating.is_suspended = true;
		if (ufshcd_is_link_hibern8(hba)) {
			ret = ufshcd_uic_hibern8_exit(hba);
			if (ret)
				dev_err(hba->dev, "%s: hibern8 exit failed %d\n",
					__func__, ret);
			else
				ufshcd_set_link_active(hba);
		}
		hba->clk_gating.is_suspended = false;
	}
unblock_reqs:
	ufshcd_scsi_unblock_requests(hba);
}

/**
 * ufshcd_hold - Enable clocks that were gated earlier due to ufshcd_release.
 * Also, exit from hibern8 mode and set the link as active.
 * @hba: per adapter instance
 * @async: This indicates whether caller should ungate clocks asynchronously.
 */
int ufshcd_hold(struct ufs_hba *hba, bool async)
{
	int rc = 0;
	unsigned long flags;

	if (!ufshcd_is_clkgating_allowed(hba))
		goto out;
	spin_lock_irqsave(hba->host->host_lock, flags);
	hba->clk_gating.active_reqs++;

	if (ufshcd_eh_in_progress(hba)) {
		spin_unlock_irqrestore(hba->host->host_lock, flags);
		return 0;
	}

start:
	switch (hba->clk_gating.state) {
	case CLKS_ON:
		/*
		 * Wait for the ungate work to complete if in progress.
		 * Though the clocks may be in ON state, the link could
		 * still be in hibner8 state if hibern8 is allowed
		 * during clock gating.
		 * Make sure we exit hibern8 state also in addition to
		 * clocks being ON.
		 */
		if (ufshcd_can_hibern8_during_gating(hba) &&
		    ufshcd_is_link_hibern8(hba)) {
			spin_unlock_irqrestore(hba->host->host_lock, flags);
			flush_work(&hba->clk_gating.ungate_work);
			spin_lock_irqsave(hba->host->host_lock, flags);
			goto start;
		}
		break;
	case REQ_CLKS_OFF:
		if (cancel_delayed_work(&hba->clk_gating.gate_work)) {
			hba->clk_gating.state = CLKS_ON;
			trace_ufshcd_clk_gating(dev_name(hba->dev),
						hba->clk_gating.state);
			break;
		}
		/*
		 * If we are here, it means gating work is either done or
		 * currently running. Hence, fall through to cancel gating
		 * work and to enable clocks.
		 */
	case CLKS_OFF:
		ufshcd_scsi_block_requests(hba);
		hba->clk_gating.state = REQ_CLKS_ON;
		trace_ufshcd_clk_gating(dev_name(hba->dev),
					hba->clk_gating.state);
		queue_work(hba->clk_gating.clk_gating_workq,
			   &hba->clk_gating.ungate_work);
		/*
		 * fall through to check if we should wait for this
		 * work to be done or not.
		 */
	case REQ_CLKS_ON:
		if (async) {
			rc = -EAGAIN;
			hba->clk_gating.active_reqs--;
			break;
		}

		spin_unlock_irqrestore(hba->host->host_lock, flags);
		flush_work(&hba->clk_gating.ungate_work);
		/* Make sure state is CLKS_ON before returning */
		spin_lock_irqsave(hba->host->host_lock, flags);
		goto start;
	default:
		dev_err(hba->dev, "%s: clk gating is in invalid state %d\n",
				__func__, hba->clk_gating.state);
		break;
	}
	spin_unlock_irqrestore(hba->host->host_lock, flags);
out:
	return rc;
}
EXPORT_SYMBOL_GPL(ufshcd_hold);

static void ufshcd_gate_work(struct work_struct *work)
{
	struct ufs_hba *hba = container_of(work, struct ufs_hba,
			clk_gating.gate_work.work);
	unsigned long flags;

	spin_lock_irqsave(hba->host->host_lock, flags);
	/*
	 * In case you are here to cancel this work the gating state
	 * would be marked as REQ_CLKS_ON. In this case save time by
	 * skipping the gating work and exit after changing the clock
	 * state to CLKS_ON.
	 */
	if (hba->clk_gating.is_suspended ||
		(hba->clk_gating.state == REQ_CLKS_ON)) {
		hba->clk_gating.state = CLKS_ON;
		trace_ufshcd_clk_gating(dev_name(hba->dev),
					hba->clk_gating.state);
		goto rel_lock;
	}

	if (hba->clk_gating.active_reqs
		|| hba->ufshcd_state != UFSHCD_STATE_OPERATIONAL
		|| hba->lrb_in_use || hba->outstanding_tasks
		|| hba->active_uic_cmd || hba->uic_async_done)
		goto rel_lock;

	spin_unlock_irqrestore(hba->host->host_lock, flags);

	/* put the link into hibern8 mode before turning off clocks */
	if (ufshcd_can_hibern8_during_gating(hba)) {
		if (ufshcd_uic_hibern8_enter(hba)) {
			hba->clk_gating.state = CLKS_ON;
			trace_ufshcd_clk_gating(dev_name(hba->dev),
						hba->clk_gating.state);
			goto out;
		}
		ufshcd_set_link_hibern8(hba);
	}

	if (!ufshcd_is_link_active(hba))
		ufshcd_setup_clocks(hba, false);
	else
		/* If link is active, device ref_clk can't be switched off */
		__ufshcd_setup_clocks(hba, false, true);

	/*
	 * In case you are here to cancel this work the gating state
	 * would be marked as REQ_CLKS_ON. In this case keep the state
	 * as REQ_CLKS_ON which would anyway imply that clocks are off
	 * and a request to turn them on is pending. By doing this way,
	 * we keep the state machine in tact and this would ultimately
	 * prevent from doing cancel work multiple times when there are
	 * new requests arriving before the current cancel work is done.
	 */
	spin_lock_irqsave(hba->host->host_lock, flags);
	if (hba->clk_gating.state == REQ_CLKS_OFF) {
		hba->clk_gating.state = CLKS_OFF;
		trace_ufshcd_clk_gating(dev_name(hba->dev),
					hba->clk_gating.state);
	}
rel_lock:
	spin_unlock_irqrestore(hba->host->host_lock, flags);
out:
	return;
}

/* host lock must be held before calling this variant */
static void __ufshcd_release(struct ufs_hba *hba)
{
	if (!ufshcd_is_clkgating_allowed(hba))
		return;

	hba->clk_gating.active_reqs--;

	if (hba->clk_gating.active_reqs || hba->clk_gating.is_suspended
		|| hba->ufshcd_state != UFSHCD_STATE_OPERATIONAL
		|| hba->lrb_in_use || hba->outstanding_tasks
		|| hba->active_uic_cmd || hba->uic_async_done
		|| ufshcd_eh_in_progress(hba))
		return;

	hba->clk_gating.state = REQ_CLKS_OFF;
	trace_ufshcd_clk_gating(dev_name(hba->dev), hba->clk_gating.state);
	queue_delayed_work(hba->clk_gating.clk_gating_workq,
			   &hba->clk_gating.gate_work,
			   msecs_to_jiffies(hba->clk_gating.delay_ms));
}

void ufshcd_release(struct ufs_hba *hba)
{
	unsigned long flags;

	spin_lock_irqsave(hba->host->host_lock, flags);
	__ufshcd_release(hba);
	spin_unlock_irqrestore(hba->host->host_lock, flags);
}
EXPORT_SYMBOL_GPL(ufshcd_release);

static ssize_t ufshcd_clkgate_delay_show(struct device *dev,
		struct device_attribute *attr, char *buf)
{
	struct ufs_hba *hba = dev_get_drvdata(dev);

	return snprintf(buf, PAGE_SIZE, "%lu\n", hba->clk_gating.delay_ms);
}

static ssize_t ufshcd_clkgate_delay_store(struct device *dev,
		struct device_attribute *attr, const char *buf, size_t count)
{
	struct ufs_hba *hba = dev_get_drvdata(dev);
	unsigned long flags, value;

	if (kstrtoul(buf, 0, &value))
		return -EINVAL;

	spin_lock_irqsave(hba->host->host_lock, flags);
	hba->clk_gating.delay_ms = value;
	spin_unlock_irqrestore(hba->host->host_lock, flags);
	return count;
}

static ssize_t ufshcd_clkgate_enable_show(struct device *dev,
		struct device_attribute *attr, char *buf)
{
	struct ufs_hba *hba = dev_get_drvdata(dev);

	return snprintf(buf, PAGE_SIZE, "%d\n", hba->clk_gating.is_enabled);
}

static ssize_t ufshcd_clkgate_enable_store(struct device *dev,
		struct device_attribute *attr, const char *buf, size_t count)
{
	struct ufs_hba *hba = dev_get_drvdata(dev);
	unsigned long flags;
	u32 value;

	if (kstrtou32(buf, 0, &value))
		return -EINVAL;

	value = !!value;
	if (value == hba->clk_gating.is_enabled)
		goto out;

	if (value) {
		ufshcd_release(hba);
	} else {
		spin_lock_irqsave(hba->host->host_lock, flags);
		hba->clk_gating.active_reqs++;
		spin_unlock_irqrestore(hba->host->host_lock, flags);
	}

	hba->clk_gating.is_enabled = value;
out:
	return count;
}

static void ufshcd_init_clk_scaling(struct ufs_hba *hba)
{
	char wq_name[sizeof("ufs_clkscaling_00")];

	if (!ufshcd_is_clkscaling_supported(hba))
		return;

	INIT_WORK(&hba->clk_scaling.suspend_work,
		  ufshcd_clk_scaling_suspend_work);
	INIT_WORK(&hba->clk_scaling.resume_work,
		  ufshcd_clk_scaling_resume_work);

	snprintf(wq_name, sizeof(wq_name), "ufs_clkscaling_%d",
		 hba->host->host_no);
	hba->clk_scaling.workq = create_singlethread_workqueue(wq_name);

	ufshcd_clkscaling_init_sysfs(hba);
}

static void ufshcd_exit_clk_scaling(struct ufs_hba *hba)
{
	if (!ufshcd_is_clkscaling_supported(hba))
		return;

	destroy_workqueue(hba->clk_scaling.workq);
	ufshcd_devfreq_remove(hba);
}

static void ufshcd_init_clk_gating(struct ufs_hba *hba)
{
	char wq_name[sizeof("ufs_clk_gating_00")];

	if (!ufshcd_is_clkgating_allowed(hba))
		return;

	hba->clk_gating.delay_ms = 150;
	INIT_DELAYED_WORK(&hba->clk_gating.gate_work, ufshcd_gate_work);
	INIT_WORK(&hba->clk_gating.ungate_work, ufshcd_ungate_work);

	snprintf(wq_name, ARRAY_SIZE(wq_name), "ufs_clk_gating_%d",
		 hba->host->host_no);
	hba->clk_gating.clk_gating_workq = alloc_ordered_workqueue(wq_name,
							   WQ_MEM_RECLAIM);

	hba->clk_gating.is_enabled = true;

	hba->clk_gating.delay_attr.show = ufshcd_clkgate_delay_show;
	hba->clk_gating.delay_attr.store = ufshcd_clkgate_delay_store;
	sysfs_attr_init(&hba->clk_gating.delay_attr.attr);
	hba->clk_gating.delay_attr.attr.name = "clkgate_delay_ms";
	hba->clk_gating.delay_attr.attr.mode = 0644;
	if (device_create_file(hba->dev, &hba->clk_gating.delay_attr))
		dev_err(hba->dev, "Failed to create sysfs for clkgate_delay\n");

	hba->clk_gating.enable_attr.show = ufshcd_clkgate_enable_show;
	hba->clk_gating.enable_attr.store = ufshcd_clkgate_enable_store;
	sysfs_attr_init(&hba->clk_gating.enable_attr.attr);
	hba->clk_gating.enable_attr.attr.name = "clkgate_enable";
	hba->clk_gating.enable_attr.attr.mode = 0644;
	if (device_create_file(hba->dev, &hba->clk_gating.enable_attr))
		dev_err(hba->dev, "Failed to create sysfs for clkgate_enable\n");
}

static void ufshcd_exit_clk_gating(struct ufs_hba *hba)
{
	if (!ufshcd_is_clkgating_allowed(hba))
		return;
	device_remove_file(hba->dev, &hba->clk_gating.delay_attr);
	device_remove_file(hba->dev, &hba->clk_gating.enable_attr);
	cancel_work_sync(&hba->clk_gating.ungate_work);
	cancel_delayed_work_sync(&hba->clk_gating.gate_work);
	destroy_workqueue(hba->clk_gating.clk_gating_workq);
}

/* Must be called with host lock acquired */
static void ufshcd_clk_scaling_start_busy(struct ufs_hba *hba)
{
	bool queue_resume_work = false;

	if (!ufshcd_is_clkscaling_supported(hba))
		return;

	if (!hba->clk_scaling.active_reqs++)
		queue_resume_work = true;

	if (!hba->clk_scaling.is_allowed || hba->pm_op_in_progress)
		return;

	if (queue_resume_work)
		queue_work(hba->clk_scaling.workq,
			   &hba->clk_scaling.resume_work);

	if (!hba->clk_scaling.window_start_t) {
		hba->clk_scaling.window_start_t = jiffies;
		hba->clk_scaling.tot_busy_t = 0;
		hba->clk_scaling.is_busy_started = false;
	}

	if (!hba->clk_scaling.is_busy_started) {
		hba->clk_scaling.busy_start_t = ktime_get();
		hba->clk_scaling.is_busy_started = true;
	}
}

static void ufshcd_clk_scaling_update_busy(struct ufs_hba *hba)
{
	struct ufs_clk_scaling *scaling = &hba->clk_scaling;

	if (!ufshcd_is_clkscaling_supported(hba))
		return;

	if (!hba->outstanding_reqs && scaling->is_busy_started) {
		scaling->tot_busy_t += ktime_to_us(ktime_sub(ktime_get(),
					scaling->busy_start_t));
		scaling->busy_start_t = 0;
		scaling->is_busy_started = false;
	}
}
/**
 * ufshcd_send_command - Send SCSI or device management commands
 * @hba: per adapter instance
 * @task_tag: Task tag of the command
 */
static inline
void ufshcd_send_command(struct ufs_hba *hba, unsigned int task_tag)
{
	hba->lrb[task_tag].issue_time_stamp = ktime_get();
	hba->lrb[task_tag].compl_time_stamp = ktime_set(0, 0);
	ufshcd_clk_scaling_start_busy(hba);
	__set_bit(task_tag, &hba->outstanding_reqs);
	ufshcd_writel(hba, 1 << task_tag, REG_UTP_TRANSFER_REQ_DOOR_BELL);
	/* Make sure that doorbell is committed immediately */
	wmb();
	ufshcd_add_command_trace(hba, task_tag, "send");
}

/**
 * ufshcd_copy_sense_data - Copy sense data in case of check condition
 * @lrbp: pointer to local reference block
 */
static inline void ufshcd_copy_sense_data(struct ufshcd_lrb *lrbp)
{
	int len;
	if (lrbp->sense_buffer &&
	    ufshcd_get_rsp_upiu_data_seg_len(lrbp->ucd_rsp_ptr)) {
		int len_to_copy;

		len = be16_to_cpu(lrbp->ucd_rsp_ptr->sr.sense_data_len);
		len_to_copy = min_t(int, RESPONSE_UPIU_SENSE_DATA_LENGTH, len);

		memcpy(lrbp->sense_buffer,
			lrbp->ucd_rsp_ptr->sr.sense_data,
			min_t(int, len_to_copy, UFSHCD_REQ_SENSE_SIZE));
	}
}

/**
 * ufshcd_copy_query_response() - Copy the Query Response and the data
 * descriptor
 * @hba: per adapter instance
 * @lrbp: pointer to local reference block
 */
static
int ufshcd_copy_query_response(struct ufs_hba *hba, struct ufshcd_lrb *lrbp)
{
	struct ufs_query_res *query_res = &hba->dev_cmd.query.response;

	memcpy(&query_res->upiu_res, &lrbp->ucd_rsp_ptr->qr, QUERY_OSF_SIZE);

	/* Get the descriptor */
	if (lrbp->ucd_rsp_ptr->qr.opcode == UPIU_QUERY_OPCODE_READ_DESC) {
		u8 *descp = (u8 *)lrbp->ucd_rsp_ptr +
				GENERAL_UPIU_REQUEST_SIZE;
		u16 resp_len;
		u16 buf_len;

		/* data segment length */
		resp_len = be32_to_cpu(lrbp->ucd_rsp_ptr->header.dword_2) &
						MASK_QUERY_DATA_SEG_LEN;
		buf_len = be16_to_cpu(
				hba->dev_cmd.query.request.upiu_req.length);
		if (likely(buf_len >= resp_len)) {
			memcpy(hba->dev_cmd.query.descriptor, descp, resp_len);
		} else {
			dev_warn(hba->dev,
				"%s: Response size is bigger than buffer",
				__func__);
			return -EINVAL;
		}
	}

	return 0;
}

/**
 * ufshcd_hba_capabilities - Read controller capabilities
 * @hba: per adapter instance
 */
static inline void ufshcd_hba_capabilities(struct ufs_hba *hba)
{
	hba->capabilities = ufshcd_readl(hba, REG_CONTROLLER_CAPABILITIES);

	/* nutrs and nutmrs are 0 based values */
	hba->nutrs = (hba->capabilities & MASK_TRANSFER_REQUESTS_SLOTS) + 1;
	hba->nutmrs =
	((hba->capabilities & MASK_TASK_MANAGEMENT_REQUEST_SLOTS) >> 16) + 1;
}

/**
 * ufshcd_ready_for_uic_cmd - Check if controller is ready
 *                            to accept UIC commands
 * @hba: per adapter instance
 * Return true on success, else false
 */
static inline bool ufshcd_ready_for_uic_cmd(struct ufs_hba *hba)
{
	if (ufshcd_readl(hba, REG_CONTROLLER_STATUS) & UIC_COMMAND_READY)
		return true;
	else
		return false;
}

/**
 * ufshcd_get_upmcrs - Get the power mode change request status
 * @hba: Pointer to adapter instance
 *
 * This function gets the UPMCRS field of HCS register
 * Returns value of UPMCRS field
 */
static inline u8 ufshcd_get_upmcrs(struct ufs_hba *hba)
{
	return (ufshcd_readl(hba, REG_CONTROLLER_STATUS) >> 8) & 0x7;
}

/**
 * ufshcd_dispatch_uic_cmd - Dispatch UIC commands to unipro layers
 * @hba: per adapter instance
 * @uic_cmd: UIC command
 *
 * Mutex must be held.
 */
static inline void
ufshcd_dispatch_uic_cmd(struct ufs_hba *hba, struct uic_command *uic_cmd)
{
	WARN_ON(hba->active_uic_cmd);

	hba->active_uic_cmd = uic_cmd;

	/* Write Args */
	ufshcd_writel(hba, uic_cmd->argument1, REG_UIC_COMMAND_ARG_1);
	ufshcd_writel(hba, uic_cmd->argument2, REG_UIC_COMMAND_ARG_2);
	ufshcd_writel(hba, uic_cmd->argument3, REG_UIC_COMMAND_ARG_3);

	/* Write UIC Cmd */
	ufshcd_writel(hba, uic_cmd->command & COMMAND_OPCODE_MASK,
		      REG_UIC_COMMAND);
}

/**
 * ufshcd_wait_for_uic_cmd - Wait complectioin of UIC command
 * @hba: per adapter instance
 * @uic_cmd: UIC command
 *
 * Must be called with mutex held.
 * Returns 0 only if success.
 */
static int
ufshcd_wait_for_uic_cmd(struct ufs_hba *hba, struct uic_command *uic_cmd)
{
	int ret;
	unsigned long flags;

	if (wait_for_completion_timeout(&uic_cmd->done,
					msecs_to_jiffies(UIC_CMD_TIMEOUT)))
		ret = uic_cmd->argument2 & MASK_UIC_COMMAND_RESULT;
	else
		ret = -ETIMEDOUT;

	spin_lock_irqsave(hba->host->host_lock, flags);
	hba->active_uic_cmd = NULL;
	spin_unlock_irqrestore(hba->host->host_lock, flags);

	return ret;
}

/**
 * __ufshcd_send_uic_cmd - Send UIC commands and retrieve the result
 * @hba: per adapter instance
 * @uic_cmd: UIC command
 * @completion: initialize the completion only if this is set to true
 *
 * Identical to ufshcd_send_uic_cmd() expect mutex. Must be called
 * with mutex held and host_lock locked.
 * Returns 0 only if success.
 */
static int
__ufshcd_send_uic_cmd(struct ufs_hba *hba, struct uic_command *uic_cmd,
		      bool completion)
{
	if (!ufshcd_ready_for_uic_cmd(hba)) {
		dev_err(hba->dev,
			"Controller not ready to accept UIC commands\n");
		return -EIO;
	}

	if (completion)
		init_completion(&uic_cmd->done);

	ufshcd_dispatch_uic_cmd(hba, uic_cmd);

	return 0;
}

/**
 * ufshcd_send_uic_cmd - Send UIC commands and retrieve the result
 * @hba: per adapter instance
 * @uic_cmd: UIC command
 *
 * Returns 0 only if success.
 */
int ufshcd_send_uic_cmd(struct ufs_hba *hba, struct uic_command *uic_cmd)
{
	int ret;
	unsigned long flags;

	ufshcd_hold(hba, false);
	mutex_lock(&hba->uic_cmd_mutex);
	ufshcd_add_delay_before_dme_cmd(hba);

	spin_lock_irqsave(hba->host->host_lock, flags);
	ret = __ufshcd_send_uic_cmd(hba, uic_cmd, true);
	spin_unlock_irqrestore(hba->host->host_lock, flags);
	if (!ret)
		ret = ufshcd_wait_for_uic_cmd(hba, uic_cmd);

	mutex_unlock(&hba->uic_cmd_mutex);

	ufshcd_release(hba);
	return ret;
}

/**
 * ufshcd_map_sg - Map scatter-gather list to prdt
 * @hba: per adapter instance
 * @lrbp: pointer to local reference block
 *
 * Returns 0 in case of success, non-zero value in case of failure
 */
static int ufshcd_map_sg(struct ufs_hba *hba, struct ufshcd_lrb *lrbp)
{
	struct ufshcd_sg_entry *prd_table;
	struct scatterlist *sg;
	struct scsi_cmnd *cmd;
	int sg_segments;
	int i;

	cmd = lrbp->cmd;
	sg_segments = scsi_dma_map(cmd);
	if (sg_segments < 0)
		return sg_segments;

	if (sg_segments) {
		if (hba->quirks & UFSHCD_QUIRK_PRDT_BYTE_GRAN)
			lrbp->utr_descriptor_ptr->prd_table_length =
				cpu_to_le16((u16)(sg_segments *
					sizeof(struct ufshcd_sg_entry)));
		else
			lrbp->utr_descriptor_ptr->prd_table_length =
				cpu_to_le16((u16) (sg_segments));

		prd_table = (struct ufshcd_sg_entry *)lrbp->ucd_prdt_ptr;

		scsi_for_each_sg(cmd, sg, sg_segments, i) {
			prd_table[i].size  =
				cpu_to_le32(((u32) sg_dma_len(sg))-1);
			prd_table[i].base_addr =
				cpu_to_le32(lower_32_bits(sg->dma_address));
			prd_table[i].upper_addr =
				cpu_to_le32(upper_32_bits(sg->dma_address));
			prd_table[i].reserved = 0;
		}
	} else {
		lrbp->utr_descriptor_ptr->prd_table_length = 0;
	}

	return 0;
}

/**
 * ufshcd_enable_intr - enable interrupts
 * @hba: per adapter instance
 * @intrs: interrupt bits
 */
static void ufshcd_enable_intr(struct ufs_hba *hba, u32 intrs)
{
	u32 set = ufshcd_readl(hba, REG_INTERRUPT_ENABLE);

	if (hba->ufs_version == UFSHCI_VERSION_10) {
		u32 rw;
		rw = set & INTERRUPT_MASK_RW_VER_10;
		set = rw | ((set ^ intrs) & intrs);
	} else {
		set |= intrs;
	}

	ufshcd_writel(hba, set, REG_INTERRUPT_ENABLE);
}

/**
 * ufshcd_disable_intr - disable interrupts
 * @hba: per adapter instance
 * @intrs: interrupt bits
 */
static void ufshcd_disable_intr(struct ufs_hba *hba, u32 intrs)
{
	u32 set = ufshcd_readl(hba, REG_INTERRUPT_ENABLE);

	if (hba->ufs_version == UFSHCI_VERSION_10) {
		u32 rw;
		rw = (set & INTERRUPT_MASK_RW_VER_10) &
			~(intrs & INTERRUPT_MASK_RW_VER_10);
		set = rw | ((set & intrs) & ~INTERRUPT_MASK_RW_VER_10);

	} else {
		set &= ~intrs;
	}

	ufshcd_writel(hba, set, REG_INTERRUPT_ENABLE);
}

/**
 * ufshcd_prepare_req_desc_hdr() - Fills the requests header
 * descriptor according to request
 * @lrbp: pointer to local reference block
 * @upiu_flags: flags required in the header
 * @cmd_dir: requests data direction
 */
static void ufshcd_prepare_req_desc_hdr(struct ufshcd_lrb *lrbp,
			u32 *upiu_flags, enum dma_data_direction cmd_dir)
{
	struct utp_transfer_req_desc *req_desc = lrbp->utr_descriptor_ptr;
	u32 data_direction;
	u32 dword_0;

	if (cmd_dir == DMA_FROM_DEVICE) {
		data_direction = UTP_DEVICE_TO_HOST;
		*upiu_flags = UPIU_CMD_FLAGS_READ;
	} else if (cmd_dir == DMA_TO_DEVICE) {
		data_direction = UTP_HOST_TO_DEVICE;
		*upiu_flags = UPIU_CMD_FLAGS_WRITE;
	} else {
		data_direction = UTP_NO_DATA_TRANSFER;
		*upiu_flags = UPIU_CMD_FLAGS_NONE;
	}

	dword_0 = data_direction | (lrbp->command_type
				<< UPIU_COMMAND_TYPE_OFFSET);
	if (lrbp->intr_cmd)
		dword_0 |= UTP_REQ_DESC_INT_CMD;

	/* Transfer request descriptor header fields */
	req_desc->header.dword_0 = cpu_to_le32(dword_0);
	/* dword_1 is reserved, hence it is set to 0 */
	req_desc->header.dword_1 = 0;
	/*
	 * assigning invalid value for command status. Controller
	 * updates OCS on command completion, with the command
	 * status
	 */
	req_desc->header.dword_2 =
		cpu_to_le32(OCS_INVALID_COMMAND_STATUS);
	/* dword_3 is reserved, hence it is set to 0 */
	req_desc->header.dword_3 = 0;

	req_desc->prd_table_length = 0;
}

/**
 * ufshcd_prepare_utp_scsi_cmd_upiu() - fills the utp_transfer_req_desc,
 * for scsi commands
 * @lrbp: local reference block pointer
 * @upiu_flags: flags
 */
static
void ufshcd_prepare_utp_scsi_cmd_upiu(struct ufshcd_lrb *lrbp, u32 upiu_flags)
{
	struct utp_upiu_req *ucd_req_ptr = lrbp->ucd_req_ptr;
	unsigned short cdb_len;

	/* command descriptor fields */
	ucd_req_ptr->header.dword_0 = UPIU_HEADER_DWORD(
				UPIU_TRANSACTION_COMMAND, upiu_flags,
				lrbp->lun, lrbp->task_tag);
	ucd_req_ptr->header.dword_1 = UPIU_HEADER_DWORD(
				UPIU_COMMAND_SET_TYPE_SCSI, 0, 0, 0);

	/* Total EHS length and Data segment length will be zero */
	ucd_req_ptr->header.dword_2 = 0;

	ucd_req_ptr->sc.exp_data_transfer_len =
		cpu_to_be32(lrbp->cmd->sdb.length);

	cdb_len = min_t(unsigned short, lrbp->cmd->cmd_len, UFS_CDB_SIZE);
	memset(ucd_req_ptr->sc.cdb, 0, UFS_CDB_SIZE);
	memcpy(ucd_req_ptr->sc.cdb, lrbp->cmd->cmnd, cdb_len);

	memset(lrbp->ucd_rsp_ptr, 0, sizeof(struct utp_upiu_rsp));
}

/**
 * ufshcd_prepare_utp_query_req_upiu() - fills the utp_transfer_req_desc,
 * for query requsts
 * @hba: UFS hba
 * @lrbp: local reference block pointer
 * @upiu_flags: flags
 */
static void ufshcd_prepare_utp_query_req_upiu(struct ufs_hba *hba,
				struct ufshcd_lrb *lrbp, u32 upiu_flags)
{
	struct utp_upiu_req *ucd_req_ptr = lrbp->ucd_req_ptr;
	struct ufs_query *query = &hba->dev_cmd.query;
	u16 len = be16_to_cpu(query->request.upiu_req.length);

	/* Query request header */
	ucd_req_ptr->header.dword_0 = UPIU_HEADER_DWORD(
			UPIU_TRANSACTION_QUERY_REQ, upiu_flags,
			lrbp->lun, lrbp->task_tag);
	ucd_req_ptr->header.dword_1 = UPIU_HEADER_DWORD(
			0, query->request.query_func, 0, 0);

	/* Data segment length only need for WRITE_DESC */
	if (query->request.upiu_req.opcode == UPIU_QUERY_OPCODE_WRITE_DESC)
		ucd_req_ptr->header.dword_2 =
			UPIU_HEADER_DWORD(0, 0, (len >> 8), (u8)len);
	else
		ucd_req_ptr->header.dword_2 = 0;

	/* Copy the Query Request buffer as is */
	memcpy(&ucd_req_ptr->qr, &query->request.upiu_req,
			QUERY_OSF_SIZE);

	/* Copy the Descriptor */
	if (query->request.upiu_req.opcode == UPIU_QUERY_OPCODE_WRITE_DESC)
		memcpy(ucd_req_ptr + 1, query->descriptor, len);

	memset(lrbp->ucd_rsp_ptr, 0, sizeof(struct utp_upiu_rsp));
}

static inline void ufshcd_prepare_utp_nop_upiu(struct ufshcd_lrb *lrbp)
{
	struct utp_upiu_req *ucd_req_ptr = lrbp->ucd_req_ptr;

	memset(ucd_req_ptr, 0, sizeof(struct utp_upiu_req));

	/* command descriptor fields */
	ucd_req_ptr->header.dword_0 =
		UPIU_HEADER_DWORD(
			UPIU_TRANSACTION_NOP_OUT, 0, 0, lrbp->task_tag);
	/* clear rest of the fields of basic header */
	ucd_req_ptr->header.dword_1 = 0;
	ucd_req_ptr->header.dword_2 = 0;

	memset(lrbp->ucd_rsp_ptr, 0, sizeof(struct utp_upiu_rsp));
}

/**
 * ufshcd_comp_devman_upiu - UFS Protocol Information Unit(UPIU)
 *			     for Device Management Purposes
 * @hba: per adapter instance
 * @lrbp: pointer to local reference block
 */
static int ufshcd_comp_devman_upiu(struct ufs_hba *hba, struct ufshcd_lrb *lrbp)
{
	u32 upiu_flags;
	int ret = 0;

	if ((hba->ufs_version == UFSHCI_VERSION_10) ||
	    (hba->ufs_version == UFSHCI_VERSION_11))
		lrbp->command_type = UTP_CMD_TYPE_DEV_MANAGE;
	else
		lrbp->command_type = UTP_CMD_TYPE_UFS_STORAGE;

	ufshcd_prepare_req_desc_hdr(lrbp, &upiu_flags, DMA_NONE);
	if (hba->dev_cmd.type == DEV_CMD_TYPE_QUERY)
		ufshcd_prepare_utp_query_req_upiu(hba, lrbp, upiu_flags);
	else if (hba->dev_cmd.type == DEV_CMD_TYPE_NOP)
		ufshcd_prepare_utp_nop_upiu(lrbp);
	else
		ret = -EINVAL;

	return ret;
}

/**
 * ufshcd_comp_scsi_upiu - UFS Protocol Information Unit(UPIU)
 *			   for SCSI Purposes
 * @hba: per adapter instance
 * @lrbp: pointer to local reference block
 */
static int ufshcd_comp_scsi_upiu(struct ufs_hba *hba, struct ufshcd_lrb *lrbp)
{
	u32 upiu_flags;
	int ret = 0;

	if ((hba->ufs_version == UFSHCI_VERSION_10) ||
	    (hba->ufs_version == UFSHCI_VERSION_11))
		lrbp->command_type = UTP_CMD_TYPE_SCSI;
	else
		lrbp->command_type = UTP_CMD_TYPE_UFS_STORAGE;

	if (likely(lrbp->cmd)) {
		ufshcd_prepare_req_desc_hdr(lrbp, &upiu_flags,
						lrbp->cmd->sc_data_direction);
		ufshcd_prepare_utp_scsi_cmd_upiu(lrbp, upiu_flags);
	} else {
		ret = -EINVAL;
	}

	return ret;
}

/**
 * ufshcd_upiu_wlun_to_scsi_wlun - maps UPIU W-LUN id to SCSI W-LUN ID
 * @upiu_wlun_id: UPIU W-LUN id
 *
 * Returns SCSI W-LUN id
 */
static inline u16 ufshcd_upiu_wlun_to_scsi_wlun(u8 upiu_wlun_id)
{
	return (upiu_wlun_id & ~UFS_UPIU_WLUN_ID) | SCSI_W_LUN_BASE;
}

/**
 * ufshcd_queuecommand - main entry point for SCSI requests
 * @host: SCSI host pointer
 * @cmd: command from SCSI Midlayer
 *
 * Returns 0 for success, non-zero in case of failure
 */
static int ufshcd_queuecommand(struct Scsi_Host *host, struct scsi_cmnd *cmd)
{
	struct ufshcd_lrb *lrbp;
	struct ufs_hba *hba;
	unsigned long flags;
	int tag;
	int err = 0;

	hba = shost_priv(host);

	tag = cmd->request->tag;
	if (!ufshcd_valid_tag(hba, tag)) {
		dev_err(hba->dev,
			"%s: invalid command tag %d: cmd=0x%p, cmd->request=0x%p",
			__func__, tag, cmd, cmd->request);
		BUG();
	}

	if (!down_read_trylock(&hba->clk_scaling_lock))
		return SCSI_MLQUEUE_HOST_BUSY;

	spin_lock_irqsave(hba->host->host_lock, flags);
	switch (hba->ufshcd_state) {
	case UFSHCD_STATE_OPERATIONAL:
		break;
	case UFSHCD_STATE_EH_SCHEDULED:
	case UFSHCD_STATE_RESET:
		err = SCSI_MLQUEUE_HOST_BUSY;
		goto out_unlock;
	case UFSHCD_STATE_ERROR:
		set_host_byte(cmd, DID_ERROR);
		cmd->scsi_done(cmd);
		goto out_unlock;
	default:
		dev_WARN_ONCE(hba->dev, 1, "%s: invalid state %d\n",
				__func__, hba->ufshcd_state);
		set_host_byte(cmd, DID_BAD_TARGET);
		cmd->scsi_done(cmd);
		goto out_unlock;
	}

	/* if error handling is in progress, don't issue commands */
	if (ufshcd_eh_in_progress(hba)) {
		set_host_byte(cmd, DID_ERROR);
		cmd->scsi_done(cmd);
		goto out_unlock;
	}
	spin_unlock_irqrestore(hba->host->host_lock, flags);

	hba->req_abort_count = 0;

	/* acquire the tag to make sure device cmds don't use it */
	if (test_and_set_bit_lock(tag, &hba->lrb_in_use)) {
		/*
		 * Dev manage command in progress, requeue the command.
		 * Requeuing the command helps in cases where the request *may*
		 * find different tag instead of waiting for dev manage command
		 * completion.
		 */
		err = SCSI_MLQUEUE_HOST_BUSY;
		goto out;
	}

	err = ufshcd_hold(hba, true);
	if (err) {
		err = SCSI_MLQUEUE_HOST_BUSY;
		clear_bit_unlock(tag, &hba->lrb_in_use);
		goto out;
	}
	WARN_ON(hba->clk_gating.state != CLKS_ON);

	lrbp = &hba->lrb[tag];

	WARN_ON(lrbp->cmd);
	lrbp->cmd = cmd;
	lrbp->sense_bufflen = UFSHCD_REQ_SENSE_SIZE;
	lrbp->sense_buffer = cmd->sense_buffer;
	lrbp->task_tag = tag;
	lrbp->lun = ufshcd_scsi_to_upiu_lun(cmd->device->lun);
	lrbp->intr_cmd = !ufshcd_is_intr_aggr_allowed(hba) ? true : false;
	lrbp->req_abort_skip = false;

	ufshcd_comp_scsi_upiu(hba, lrbp);

	err = ufshcd_map_sg(hba, lrbp);
	if (err) {
		lrbp->cmd = NULL;
		clear_bit_unlock(tag, &hba->lrb_in_use);
		goto out;
	}
	/* Make sure descriptors are ready before ringing the doorbell */
	wmb();

	/* issue command to the controller */
	spin_lock_irqsave(hba->host->host_lock, flags);
	ufshcd_vops_setup_xfer_req(hba, tag, (lrbp->cmd ? true : false));
	ufshcd_send_command(hba, tag);
out_unlock:
	spin_unlock_irqrestore(hba->host->host_lock, flags);
out:
	up_read(&hba->clk_scaling_lock);
	return err;
}

static int ufshcd_compose_dev_cmd(struct ufs_hba *hba,
		struct ufshcd_lrb *lrbp, enum dev_cmd_type cmd_type, int tag)
{
	lrbp->cmd = NULL;
	lrbp->sense_bufflen = 0;
	lrbp->sense_buffer = NULL;
	lrbp->task_tag = tag;
	lrbp->lun = 0; /* device management cmd is not specific to any LUN */
	lrbp->intr_cmd = true; /* No interrupt aggregation */
	hba->dev_cmd.type = cmd_type;

	return ufshcd_comp_devman_upiu(hba, lrbp);
}

static int
ufshcd_clear_cmd(struct ufs_hba *hba, int tag)
{
	int err = 0;
	unsigned long flags;
	u32 mask = 1 << tag;

	/* clear outstanding transaction before retry */
	spin_lock_irqsave(hba->host->host_lock, flags);
	ufshcd_utrl_clear(hba, tag);
	spin_unlock_irqrestore(hba->host->host_lock, flags);

	/*
	 * wait for for h/w to clear corresponding bit in door-bell.
	 * max. wait is 1 sec.
	 */
	err = ufshcd_wait_for_register(hba,
			REG_UTP_TRANSFER_REQ_DOOR_BELL,
			mask, ~mask, 1000, 1000, true);

	return err;
}

static int
ufshcd_check_query_response(struct ufs_hba *hba, struct ufshcd_lrb *lrbp)
{
	struct ufs_query_res *query_res = &hba->dev_cmd.query.response;

	/* Get the UPIU response */
	query_res->response = ufshcd_get_rsp_upiu_result(lrbp->ucd_rsp_ptr) >>
				UPIU_RSP_CODE_OFFSET;
	return query_res->response;
}

/**
 * ufshcd_dev_cmd_completion() - handles device management command responses
 * @hba: per adapter instance
 * @lrbp: pointer to local reference block
 */
static int
ufshcd_dev_cmd_completion(struct ufs_hba *hba, struct ufshcd_lrb *lrbp)
{
	int resp;
	int err = 0;

	hba->ufs_stats.last_hibern8_exit_tstamp = ktime_set(0, 0);
	resp = ufshcd_get_req_rsp(lrbp->ucd_rsp_ptr);

	switch (resp) {
	case UPIU_TRANSACTION_NOP_IN:
		if (hba->dev_cmd.type != DEV_CMD_TYPE_NOP) {
			err = -EINVAL;
			dev_err(hba->dev, "%s: unexpected response %x\n",
					__func__, resp);
		}
		break;
	case UPIU_TRANSACTION_QUERY_RSP:
		err = ufshcd_check_query_response(hba, lrbp);
		if (!err)
			err = ufshcd_copy_query_response(hba, lrbp);
		break;
	case UPIU_TRANSACTION_REJECT_UPIU:
		/* TODO: handle Reject UPIU Response */
		err = -EPERM;
		dev_err(hba->dev, "%s: Reject UPIU not fully implemented\n",
				__func__);
		break;
	default:
		err = -EINVAL;
		dev_err(hba->dev, "%s: Invalid device management cmd response: %x\n",
				__func__, resp);
		break;
	}

	return err;
}

static int ufshcd_wait_for_dev_cmd(struct ufs_hba *hba,
		struct ufshcd_lrb *lrbp, int max_timeout)
{
	int err = 0;
	unsigned long time_left;
	unsigned long flags;

	time_left = wait_for_completion_timeout(hba->dev_cmd.complete,
			msecs_to_jiffies(max_timeout));

	/* Make sure descriptors are ready before ringing the doorbell */
	wmb();
	spin_lock_irqsave(hba->host->host_lock, flags);
	hba->dev_cmd.complete = NULL;
	if (likely(time_left)) {
		err = ufshcd_get_tr_ocs(lrbp);
		if (!err)
			err = ufshcd_dev_cmd_completion(hba, lrbp);
	}
	spin_unlock_irqrestore(hba->host->host_lock, flags);

	if (!time_left) {
		err = -ETIMEDOUT;
		dev_dbg(hba->dev, "%s: dev_cmd request timedout, tag %d\n",
			__func__, lrbp->task_tag);
		if (!ufshcd_clear_cmd(hba, lrbp->task_tag))
			/* successfully cleared the command, retry if needed */
			err = -EAGAIN;
		/*
		 * in case of an error, after clearing the doorbell,
		 * we also need to clear the outstanding_request
		 * field in hba
		 */
		ufshcd_outstanding_req_clear(hba, lrbp->task_tag);
	}

	return err;
}

/**
 * ufshcd_get_dev_cmd_tag - Get device management command tag
 * @hba: per-adapter instance
 * @tag_out: pointer to variable with available slot value
 *
 * Get a free slot and lock it until device management command
 * completes.
 *
 * Returns false if free slot is unavailable for locking, else
 * return true with tag value in @tag.
 */
static bool ufshcd_get_dev_cmd_tag(struct ufs_hba *hba, int *tag_out)
{
	int tag;
	bool ret = false;
	unsigned long tmp;

	if (!tag_out)
		goto out;

	do {
		tmp = ~hba->lrb_in_use;
		tag = find_last_bit(&tmp, hba->nutrs);
		if (tag >= hba->nutrs)
			goto out;
	} while (test_and_set_bit_lock(tag, &hba->lrb_in_use));

	*tag_out = tag;
	ret = true;
out:
	return ret;
}

static inline void ufshcd_put_dev_cmd_tag(struct ufs_hba *hba, int tag)
{
	clear_bit_unlock(tag, &hba->lrb_in_use);
}

/**
 * ufshcd_exec_dev_cmd - API for sending device management requests
 * @hba: UFS hba
 * @cmd_type: specifies the type (NOP, Query...)
 * @timeout: time in seconds
 *
 * NOTE: Since there is only one available tag for device management commands,
 * it is expected you hold the hba->dev_cmd.lock mutex.
 */
static int ufshcd_exec_dev_cmd(struct ufs_hba *hba,
		enum dev_cmd_type cmd_type, int timeout)
{
	struct ufshcd_lrb *lrbp;
	int err;
	int tag;
	struct completion wait;
	unsigned long flags;

	down_read(&hba->clk_scaling_lock);

	/*
	 * Get free slot, sleep if slots are unavailable.
	 * Even though we use wait_event() which sleeps indefinitely,
	 * the maximum wait time is bounded by SCSI request timeout.
	 */
	wait_event(hba->dev_cmd.tag_wq, ufshcd_get_dev_cmd_tag(hba, &tag));

	init_completion(&wait);
	lrbp = &hba->lrb[tag];
	WARN_ON(lrbp->cmd);
	err = ufshcd_compose_dev_cmd(hba, lrbp, cmd_type, tag);
	if (unlikely(err))
		goto out_put_tag;

	hba->dev_cmd.complete = &wait;

	ufshcd_add_query_upiu_trace(hba, tag, "query_send");
	/* Make sure descriptors are ready before ringing the doorbell */
	wmb();
	spin_lock_irqsave(hba->host->host_lock, flags);
	ufshcd_vops_setup_xfer_req(hba, tag, (lrbp->cmd ? true : false));
	ufshcd_send_command(hba, tag);
	spin_unlock_irqrestore(hba->host->host_lock, flags);

	err = ufshcd_wait_for_dev_cmd(hba, lrbp, timeout);

	ufshcd_add_query_upiu_trace(hba, tag,
			err ? "query_complete_err" : "query_complete");

out_put_tag:
	ufshcd_put_dev_cmd_tag(hba, tag);
	wake_up(&hba->dev_cmd.tag_wq);
	up_read(&hba->clk_scaling_lock);
	return err;
}

/**
 * ufshcd_init_query() - init the query response and request parameters
 * @hba: per-adapter instance
 * @request: address of the request pointer to be initialized
 * @response: address of the response pointer to be initialized
 * @opcode: operation to perform
 * @idn: flag idn to access
 * @index: LU number to access
 * @selector: query/flag/descriptor further identification
 */
static inline void ufshcd_init_query(struct ufs_hba *hba,
		struct ufs_query_req **request, struct ufs_query_res **response,
		enum query_opcode opcode, u8 idn, u8 index, u8 selector)
{
	*request = &hba->dev_cmd.query.request;
	*response = &hba->dev_cmd.query.response;
	memset(*request, 0, sizeof(struct ufs_query_req));
	memset(*response, 0, sizeof(struct ufs_query_res));
	(*request)->upiu_req.opcode = opcode;
	(*request)->upiu_req.idn = idn;
	(*request)->upiu_req.index = index;
	(*request)->upiu_req.selector = selector;
}

static int ufshcd_query_flag_retry(struct ufs_hba *hba,
	enum query_opcode opcode, enum flag_idn idn, bool *flag_res)
{
	int ret;
	int retries;

	for (retries = 0; retries < QUERY_REQ_RETRIES; retries++) {
		ret = ufshcd_query_flag(hba, opcode, idn, flag_res);
		if (ret)
			dev_dbg(hba->dev,
				"%s: failed with error %d, retries %d\n",
				__func__, ret, retries);
		else
			break;
	}

	if (ret)
		dev_err(hba->dev,
			"%s: query attribute, opcode %d, idn %d, failed with error %d after %d retires\n",
			__func__, opcode, idn, ret, retries);
	return ret;
}

/**
 * ufshcd_query_flag() - API function for sending flag query requests
 * @hba: per-adapter instance
 * @opcode: flag query to perform
 * @idn: flag idn to access
 * @flag_res: the flag value after the query request completes
 *
 * Returns 0 for success, non-zero in case of failure
 */
int ufshcd_query_flag(struct ufs_hba *hba, enum query_opcode opcode,
			enum flag_idn idn, bool *flag_res)
{
	struct ufs_query_req *request = NULL;
	struct ufs_query_res *response = NULL;
	int err, index = 0, selector = 0;
	int timeout = QUERY_REQ_TIMEOUT;

	BUG_ON(!hba);

	ufshcd_hold(hba, false);
	mutex_lock(&hba->dev_cmd.lock);
	ufshcd_init_query(hba, &request, &response, opcode, idn, index,
			selector);

	switch (opcode) {
	case UPIU_QUERY_OPCODE_SET_FLAG:
	case UPIU_QUERY_OPCODE_CLEAR_FLAG:
	case UPIU_QUERY_OPCODE_TOGGLE_FLAG:
		request->query_func = UPIU_QUERY_FUNC_STANDARD_WRITE_REQUEST;
		break;
	case UPIU_QUERY_OPCODE_READ_FLAG:
		request->query_func = UPIU_QUERY_FUNC_STANDARD_READ_REQUEST;
		if (!flag_res) {
			/* No dummy reads */
			dev_err(hba->dev, "%s: Invalid argument for read request\n",
					__func__);
			err = -EINVAL;
			goto out_unlock;
		}
		break;
	default:
		dev_err(hba->dev,
			"%s: Expected query flag opcode but got = %d\n",
			__func__, opcode);
		err = -EINVAL;
		goto out_unlock;
	}

	err = ufshcd_exec_dev_cmd(hba, DEV_CMD_TYPE_QUERY, timeout);

	if (err) {
		dev_err(hba->dev,
			"%s: Sending flag query for idn %d failed, err = %d\n",
			__func__, idn, err);
		goto out_unlock;
	}

	if (flag_res)
		*flag_res = (be32_to_cpu(response->upiu_res.value) &
				MASK_QUERY_UPIU_FLAG_LOC) & 0x1;

out_unlock:
	mutex_unlock(&hba->dev_cmd.lock);
	ufshcd_release(hba);
	return err;
}

/**
 * ufshcd_query_attr - API function for sending attribute requests
 * @hba: per-adapter instance
 * @opcode: attribute opcode
 * @idn: attribute idn to access
 * @index: index field
 * @selector: selector field
 * @attr_val: the attribute value after the query request completes
 *
 * Returns 0 for success, non-zero in case of failure
*/
int ufshcd_query_attr(struct ufs_hba *hba, enum query_opcode opcode,
		      enum attr_idn idn, u8 index, u8 selector, u32 *attr_val)
{
	struct ufs_query_req *request = NULL;
	struct ufs_query_res *response = NULL;
	int err;

	BUG_ON(!hba);

	ufshcd_hold(hba, false);
	if (!attr_val) {
		dev_err(hba->dev, "%s: attribute value required for opcode 0x%x\n",
				__func__, opcode);
		err = -EINVAL;
		goto out;
	}

	mutex_lock(&hba->dev_cmd.lock);
	ufshcd_init_query(hba, &request, &response, opcode, idn, index,
			selector);

	switch (opcode) {
	case UPIU_QUERY_OPCODE_WRITE_ATTR:
		request->query_func = UPIU_QUERY_FUNC_STANDARD_WRITE_REQUEST;
		request->upiu_req.value = cpu_to_be32(*attr_val);
		break;
	case UPIU_QUERY_OPCODE_READ_ATTR:
		request->query_func = UPIU_QUERY_FUNC_STANDARD_READ_REQUEST;
		break;
	default:
		dev_err(hba->dev, "%s: Expected query attr opcode but got = 0x%.2x\n",
				__func__, opcode);
		err = -EINVAL;
		goto out_unlock;
	}

	err = ufshcd_exec_dev_cmd(hba, DEV_CMD_TYPE_QUERY, QUERY_REQ_TIMEOUT);

	if (err) {
		dev_err(hba->dev, "%s: opcode 0x%.2x for idn %d failed, index %d, err = %d\n",
				__func__, opcode, idn, index, err);
		goto out_unlock;
	}

	*attr_val = be32_to_cpu(response->upiu_res.value);

out_unlock:
	mutex_unlock(&hba->dev_cmd.lock);
out:
	ufshcd_release(hba);
	return err;
}

/**
 * ufshcd_query_attr_retry() - API function for sending query
 * attribute with retries
 * @hba: per-adapter instance
 * @opcode: attribute opcode
 * @idn: attribute idn to access
 * @index: index field
 * @selector: selector field
 * @attr_val: the attribute value after the query request
 * completes
 *
 * Returns 0 for success, non-zero in case of failure
*/
static int ufshcd_query_attr_retry(struct ufs_hba *hba,
	enum query_opcode opcode, enum attr_idn idn, u8 index, u8 selector,
	u32 *attr_val)
{
	int ret = 0;
	u32 retries;

	 for (retries = QUERY_REQ_RETRIES; retries > 0; retries--) {
		ret = ufshcd_query_attr(hba, opcode, idn, index,
						selector, attr_val);
		if (ret)
			dev_dbg(hba->dev, "%s: failed with error %d, retries %d\n",
				__func__, ret, retries);
		else
			break;
	}

	if (ret)
		dev_err(hba->dev,
			"%s: query attribute, idn %d, failed with error %d after %d retires\n",
			__func__, idn, ret, QUERY_REQ_RETRIES);
	return ret;
}

static int __ufshcd_query_descriptor(struct ufs_hba *hba,
			enum query_opcode opcode, enum desc_idn idn, u8 index,
			u8 selector, u8 *desc_buf, int *buf_len)
{
	struct ufs_query_req *request = NULL;
	struct ufs_query_res *response = NULL;
	int err;

	BUG_ON(!hba);

	ufshcd_hold(hba, false);
	if (!desc_buf) {
		dev_err(hba->dev, "%s: descriptor buffer required for opcode 0x%x\n",
				__func__, opcode);
		err = -EINVAL;
		goto out;
	}

	if (*buf_len < QUERY_DESC_MIN_SIZE || *buf_len > QUERY_DESC_MAX_SIZE) {
		dev_err(hba->dev, "%s: descriptor buffer size (%d) is out of range\n",
				__func__, *buf_len);
		err = -EINVAL;
		goto out;
	}

	mutex_lock(&hba->dev_cmd.lock);
	ufshcd_init_query(hba, &request, &response, opcode, idn, index,
			selector);
	hba->dev_cmd.query.descriptor = desc_buf;
	request->upiu_req.length = cpu_to_be16(*buf_len);

	switch (opcode) {
	case UPIU_QUERY_OPCODE_WRITE_DESC:
		request->query_func = UPIU_QUERY_FUNC_STANDARD_WRITE_REQUEST;
		break;
	case UPIU_QUERY_OPCODE_READ_DESC:
		request->query_func = UPIU_QUERY_FUNC_STANDARD_READ_REQUEST;
		break;
	default:
		dev_err(hba->dev,
				"%s: Expected query descriptor opcode but got = 0x%.2x\n",
				__func__, opcode);
		err = -EINVAL;
		goto out_unlock;
	}

	err = ufshcd_exec_dev_cmd(hba, DEV_CMD_TYPE_QUERY, QUERY_REQ_TIMEOUT);

	if (err) {
		dev_err(hba->dev, "%s: opcode 0x%.2x for idn %d failed, index %d, err = %d\n",
				__func__, opcode, idn, index, err);
		goto out_unlock;
	}

	hba->dev_cmd.query.descriptor = NULL;
	*buf_len = be16_to_cpu(response->upiu_res.length);

out_unlock:
	mutex_unlock(&hba->dev_cmd.lock);
out:
	ufshcd_release(hba);
	return err;
}

/**
 * ufshcd_query_descriptor_retry - API function for sending descriptor requests
 * @hba: per-adapter instance
 * @opcode: attribute opcode
 * @idn: attribute idn to access
 * @index: index field
 * @selector: selector field
 * @desc_buf: the buffer that contains the descriptor
 * @buf_len: length parameter passed to the device
 *
 * Returns 0 for success, non-zero in case of failure.
 * The buf_len parameter will contain, on return, the length parameter
 * received on the response.
 */
int ufshcd_query_descriptor_retry(struct ufs_hba *hba,
				  enum query_opcode opcode,
				  enum desc_idn idn, u8 index,
				  u8 selector,
				  u8 *desc_buf, int *buf_len)
{
	int err;
	int retries;

	for (retries = QUERY_REQ_RETRIES; retries > 0; retries--) {
		err = __ufshcd_query_descriptor(hba, opcode, idn, index,
						selector, desc_buf, buf_len);
		if (!err || err == -EINVAL)
			break;
	}

	return err;
}

/**
 * ufshcd_read_desc_length - read the specified descriptor length from header
 * @hba: Pointer to adapter instance
 * @desc_id: descriptor idn value
 * @desc_index: descriptor index
 * @desc_length: pointer to variable to read the length of descriptor
 *
 * Return 0 in case of success, non-zero otherwise
 */
static int ufshcd_read_desc_length(struct ufs_hba *hba,
	enum desc_idn desc_id,
	int desc_index,
	int *desc_length)
{
	int ret;
	u8 header[QUERY_DESC_HDR_SIZE];
	int header_len = QUERY_DESC_HDR_SIZE;

	if (desc_id >= QUERY_DESC_IDN_MAX)
		return -EINVAL;

	ret = ufshcd_query_descriptor_retry(hba, UPIU_QUERY_OPCODE_READ_DESC,
					desc_id, desc_index, 0, header,
					&header_len);

	if (ret) {
		dev_err(hba->dev, "%s: Failed to get descriptor header id %d",
			__func__, desc_id);
		return ret;
	} else if (desc_id != header[QUERY_DESC_DESC_TYPE_OFFSET]) {
		dev_warn(hba->dev, "%s: descriptor header id %d and desc_id %d mismatch",
			__func__, header[QUERY_DESC_DESC_TYPE_OFFSET],
			desc_id);
		ret = -EINVAL;
	}

	*desc_length = header[QUERY_DESC_LENGTH_OFFSET];
	return ret;

}

/**
 * ufshcd_map_desc_id_to_length - map descriptor IDN to its length
 * @hba: Pointer to adapter instance
 * @desc_id: descriptor idn value
 * @desc_len: mapped desc length (out)
 *
 * Return 0 in case of success, non-zero otherwise
 */
int ufshcd_map_desc_id_to_length(struct ufs_hba *hba,
	enum desc_idn desc_id, int *desc_len)
{
	switch (desc_id) {
	case QUERY_DESC_IDN_DEVICE:
		*desc_len = hba->desc_size.dev_desc;
		break;
	case QUERY_DESC_IDN_POWER:
		*desc_len = hba->desc_size.pwr_desc;
		break;
	case QUERY_DESC_IDN_GEOMETRY:
		*desc_len = hba->desc_size.geom_desc;
		break;
	case QUERY_DESC_IDN_CONFIGURATION:
		*desc_len = hba->desc_size.conf_desc;
		break;
	case QUERY_DESC_IDN_UNIT:
		*desc_len = hba->desc_size.unit_desc;
		break;
	case QUERY_DESC_IDN_INTERCONNECT:
		*desc_len = hba->desc_size.interc_desc;
		break;
	case QUERY_DESC_IDN_STRING:
		*desc_len = QUERY_DESC_MAX_SIZE;
		break;
	case QUERY_DESC_IDN_HEALTH:
		*desc_len = hba->desc_size.hlth_desc;
		break;
	case QUERY_DESC_IDN_RFU_0:
	case QUERY_DESC_IDN_RFU_1:
		*desc_len = 0;
		break;
	default:
		*desc_len = 0;
		return -EINVAL;
	}
	return 0;
}
EXPORT_SYMBOL(ufshcd_map_desc_id_to_length);

/**
 * ufshcd_read_desc_param - read the specified descriptor parameter
 * @hba: Pointer to adapter instance
 * @desc_id: descriptor idn value
 * @desc_index: descriptor index
 * @param_offset: offset of the parameter to read
 * @param_read_buf: pointer to buffer where parameter would be read
 * @param_size: sizeof(param_read_buf)
 *
 * Return 0 in case of success, non-zero otherwise
 */
int ufshcd_read_desc_param(struct ufs_hba *hba,
			   enum desc_idn desc_id,
			   int desc_index,
			   u8 param_offset,
			   u8 *param_read_buf,
			   u8 param_size)
{
	int ret;
	u8 *desc_buf;
	int buff_len;
	bool is_kmalloc = true;

	/* Safety check */
	if (desc_id >= QUERY_DESC_IDN_MAX || !param_size)
		return -EINVAL;

	/* Get the max length of descriptor from structure filled up at probe
	 * time.
	 */
	ret = ufshcd_map_desc_id_to_length(hba, desc_id, &buff_len);

	/* Sanity checks */
	if (ret || !buff_len) {
		dev_err(hba->dev, "%s: Failed to get full descriptor length",
			__func__);
		return ret;
	}

	/* Check whether we need temp memory */
	if (param_offset != 0 || param_size < buff_len) {
		desc_buf = kmalloc(buff_len, GFP_KERNEL);
		if (!desc_buf)
			return -ENOMEM;
	} else {
		desc_buf = param_read_buf;
		is_kmalloc = false;
	}

	/* Request for full descriptor */
	ret = ufshcd_query_descriptor_retry(hba, UPIU_QUERY_OPCODE_READ_DESC,
					desc_id, desc_index, 0,
					desc_buf, &buff_len);

	if (ret) {
		dev_err(hba->dev, "%s: Failed reading descriptor. desc_id %d, desc_index %d, param_offset %d, ret %d",
			__func__, desc_id, desc_index, param_offset, ret);
		goto out;
	}

	/* Sanity check */
	if (desc_buf[QUERY_DESC_DESC_TYPE_OFFSET] != desc_id) {
		dev_err(hba->dev, "%s: invalid desc_id %d in descriptor header",
			__func__, desc_buf[QUERY_DESC_DESC_TYPE_OFFSET]);
		ret = -EINVAL;
		goto out;
	}

	/* Check wherher we will not copy more data, than available */
	if (is_kmalloc && param_size > buff_len)
		param_size = buff_len;

	if (is_kmalloc)
		memcpy(param_read_buf, &desc_buf[param_offset], param_size);
out:
	if (is_kmalloc)
		kfree(desc_buf);
	return ret;
}

static inline int ufshcd_read_desc(struct ufs_hba *hba,
				   enum desc_idn desc_id,
				   int desc_index,
				   u8 *buf,
				   u32 size)
{
	return ufshcd_read_desc_param(hba, desc_id, desc_index, 0, buf, size);
}

static inline int ufshcd_read_power_desc(struct ufs_hba *hba,
					 u8 *buf,
					 u32 size)
{
	return ufshcd_read_desc(hba, QUERY_DESC_IDN_POWER, 0, buf, size);
}

static int ufshcd_read_device_desc(struct ufs_hba *hba, u8 *buf, u32 size)
{
	return ufshcd_read_desc(hba, QUERY_DESC_IDN_DEVICE, 0, buf, size);
}

/**
 * ufshcd_read_string_desc - read string descriptor
 * @hba: pointer to adapter instance
 * @desc_index: descriptor index
 * @buf: pointer to buffer where descriptor would be read
 * @size: size of buf
 * @ascii: if true convert from unicode to ascii characters
 *
 * Return 0 in case of success, non-zero otherwise
 */
int ufshcd_read_string_desc(struct ufs_hba *hba, int desc_index,
			    u8 *buf, u32 size, bool ascii)
{
	int err = 0;

	err = ufshcd_read_desc(hba,
				QUERY_DESC_IDN_STRING, desc_index, buf, size);

	if (err) {
		dev_err(hba->dev, "%s: reading String Desc failed after %d retries. err = %d\n",
			__func__, QUERY_REQ_RETRIES, err);
		goto out;
	}

	if (ascii) {
		int desc_len;
		int ascii_len;
		int i;
		char *buff_ascii;

		desc_len = buf[0];
		/* remove header and divide by 2 to move from UTF16 to UTF8 */
		ascii_len = (desc_len - QUERY_DESC_HDR_SIZE) / 2 + 1;
		if (size < ascii_len + QUERY_DESC_HDR_SIZE) {
			dev_err(hba->dev, "%s: buffer allocated size is too small\n",
					__func__);
			err = -ENOMEM;
			goto out;
		}

		buff_ascii = kmalloc(ascii_len, GFP_KERNEL);
		if (!buff_ascii) {
			err = -ENOMEM;
			goto out;
		}

		/*
		 * the descriptor contains string in UTF16 format
		 * we need to convert to utf-8 so it can be displayed
		 */
		utf16s_to_utf8s((wchar_t *)&buf[QUERY_DESC_HDR_SIZE],
				desc_len - QUERY_DESC_HDR_SIZE,
				UTF16_BIG_ENDIAN, buff_ascii, ascii_len);

		/* replace non-printable or non-ASCII characters with spaces */
		for (i = 0; i < ascii_len; i++)
			ufshcd_remove_non_printable(&buff_ascii[i]);

		memset(buf + QUERY_DESC_HDR_SIZE, 0,
				size - QUERY_DESC_HDR_SIZE);
		memcpy(buf + QUERY_DESC_HDR_SIZE, buff_ascii, ascii_len);
		buf[QUERY_DESC_LENGTH_OFFSET] = ascii_len + QUERY_DESC_HDR_SIZE;
		kfree(buff_ascii);
	}
out:
	return err;
}

/**
 * ufshcd_read_unit_desc_param - read the specified unit descriptor parameter
 * @hba: Pointer to adapter instance
 * @lun: lun id
 * @param_offset: offset of the parameter to read
 * @param_read_buf: pointer to buffer where parameter would be read
 * @param_size: sizeof(param_read_buf)
 *
 * Return 0 in case of success, non-zero otherwise
 */
static inline int ufshcd_read_unit_desc_param(struct ufs_hba *hba,
					      int lun,
					      enum unit_desc_param param_offset,
					      u8 *param_read_buf,
					      u32 param_size)
{
	/*
	 * Unit descriptors are only available for general purpose LUs (LUN id
	 * from 0 to 7) and RPMB Well known LU.
	 */
	if (!ufs_is_valid_unit_desc_lun(lun))
		return -EOPNOTSUPP;

	return ufshcd_read_desc_param(hba, QUERY_DESC_IDN_UNIT, lun,
				      param_offset, param_read_buf, param_size);
}

/**
 * ufshcd_memory_alloc - allocate memory for host memory space data structures
 * @hba: per adapter instance
 *
 * 1. Allocate DMA memory for Command Descriptor array
 *	Each command descriptor consist of Command UPIU, Response UPIU and PRDT
 * 2. Allocate DMA memory for UTP Transfer Request Descriptor List (UTRDL).
 * 3. Allocate DMA memory for UTP Task Management Request Descriptor List
 *	(UTMRDL)
 * 4. Allocate memory for local reference block(lrb).
 *
 * Returns 0 for success, non-zero in case of failure
 */
static int ufshcd_memory_alloc(struct ufs_hba *hba)
{
	size_t utmrdl_size, utrdl_size, ucdl_size;

	/* Allocate memory for UTP command descriptors */
	ucdl_size = (sizeof(struct utp_transfer_cmd_desc) * hba->nutrs);
	hba->ucdl_base_addr = dmam_alloc_coherent(hba->dev,
						  ucdl_size,
						  &hba->ucdl_dma_addr,
						  GFP_KERNEL);

	/*
	 * UFSHCI requires UTP command descriptor to be 128 byte aligned.
	 * make sure hba->ucdl_dma_addr is aligned to PAGE_SIZE
	 * if hba->ucdl_dma_addr is aligned to PAGE_SIZE, then it will
	 * be aligned to 128 bytes as well
	 */
	if (!hba->ucdl_base_addr ||
	    WARN_ON(hba->ucdl_dma_addr & (PAGE_SIZE - 1))) {
		dev_err(hba->dev,
			"Command Descriptor Memory allocation failed\n");
		goto out;
	}

	/*
	 * Allocate memory for UTP Transfer descriptors
	 * UFSHCI requires 1024 byte alignment of UTRD
	 */
	utrdl_size = (sizeof(struct utp_transfer_req_desc) * hba->nutrs);
	hba->utrdl_base_addr = dmam_alloc_coherent(hba->dev,
						   utrdl_size,
						   &hba->utrdl_dma_addr,
						   GFP_KERNEL);
	if (!hba->utrdl_base_addr ||
	    WARN_ON(hba->utrdl_dma_addr & (PAGE_SIZE - 1))) {
		dev_err(hba->dev,
			"Transfer Descriptor Memory allocation failed\n");
		goto out;
	}

	/*
	 * Allocate memory for UTP Task Management descriptors
	 * UFSHCI requires 1024 byte alignment of UTMRD
	 */
	utmrdl_size = sizeof(struct utp_task_req_desc) * hba->nutmrs;
	hba->utmrdl_base_addr = dmam_alloc_coherent(hba->dev,
						    utmrdl_size,
						    &hba->utmrdl_dma_addr,
						    GFP_KERNEL);
	if (!hba->utmrdl_base_addr ||
	    WARN_ON(hba->utmrdl_dma_addr & (PAGE_SIZE - 1))) {
		dev_err(hba->dev,
		"Task Management Descriptor Memory allocation failed\n");
		goto out;
	}

	/* Allocate memory for local reference block */
	hba->lrb = devm_kcalloc(hba->dev,
				hba->nutrs, sizeof(struct ufshcd_lrb),
				GFP_KERNEL);
	if (!hba->lrb) {
		dev_err(hba->dev, "LRB Memory allocation failed\n");
		goto out;
	}
	return 0;
out:
	return -ENOMEM;
}

/**
 * ufshcd_host_memory_configure - configure local reference block with
 *				memory offsets
 * @hba: per adapter instance
 *
 * Configure Host memory space
 * 1. Update Corresponding UTRD.UCDBA and UTRD.UCDBAU with UCD DMA
 * address.
 * 2. Update each UTRD with Response UPIU offset, Response UPIU length
 * and PRDT offset.
 * 3. Save the corresponding addresses of UTRD, UCD.CMD, UCD.RSP and UCD.PRDT
 * into local reference block.
 */
static void ufshcd_host_memory_configure(struct ufs_hba *hba)
{
	struct utp_transfer_cmd_desc *cmd_descp;
	struct utp_transfer_req_desc *utrdlp;
	dma_addr_t cmd_desc_dma_addr;
	dma_addr_t cmd_desc_element_addr;
	u16 response_offset;
	u16 prdt_offset;
	int cmd_desc_size;
	int i;

	utrdlp = hba->utrdl_base_addr;
	cmd_descp = hba->ucdl_base_addr;

	response_offset =
		offsetof(struct utp_transfer_cmd_desc, response_upiu);
	prdt_offset =
		offsetof(struct utp_transfer_cmd_desc, prd_table);

	cmd_desc_size = sizeof(struct utp_transfer_cmd_desc);
	cmd_desc_dma_addr = hba->ucdl_dma_addr;

	for (i = 0; i < hba->nutrs; i++) {
		/* Configure UTRD with command descriptor base address */
		cmd_desc_element_addr =
				(cmd_desc_dma_addr + (cmd_desc_size * i));
		utrdlp[i].command_desc_base_addr_lo =
				cpu_to_le32(lower_32_bits(cmd_desc_element_addr));
		utrdlp[i].command_desc_base_addr_hi =
				cpu_to_le32(upper_32_bits(cmd_desc_element_addr));

		/* Response upiu and prdt offset should be in double words */
		if (hba->quirks & UFSHCD_QUIRK_PRDT_BYTE_GRAN) {
			utrdlp[i].response_upiu_offset =
				cpu_to_le16(response_offset);
			utrdlp[i].prd_table_offset =
				cpu_to_le16(prdt_offset);
			utrdlp[i].response_upiu_length =
				cpu_to_le16(ALIGNED_UPIU_SIZE);
		} else {
			utrdlp[i].response_upiu_offset =
				cpu_to_le16((response_offset >> 2));
			utrdlp[i].prd_table_offset =
				cpu_to_le16((prdt_offset >> 2));
			utrdlp[i].response_upiu_length =
				cpu_to_le16(ALIGNED_UPIU_SIZE >> 2);
		}

		hba->lrb[i].utr_descriptor_ptr = (utrdlp + i);
		hba->lrb[i].utrd_dma_addr = hba->utrdl_dma_addr +
				(i * sizeof(struct utp_transfer_req_desc));
		hba->lrb[i].ucd_req_ptr =
			(struct utp_upiu_req *)(cmd_descp + i);
		hba->lrb[i].ucd_req_dma_addr = cmd_desc_element_addr;
		hba->lrb[i].ucd_rsp_ptr =
			(struct utp_upiu_rsp *)cmd_descp[i].response_upiu;
		hba->lrb[i].ucd_rsp_dma_addr = cmd_desc_element_addr +
				response_offset;
		hba->lrb[i].ucd_prdt_ptr =
			(struct ufshcd_sg_entry *)cmd_descp[i].prd_table;
		hba->lrb[i].ucd_prdt_dma_addr = cmd_desc_element_addr +
				prdt_offset;
	}
}

/**
 * ufshcd_dme_link_startup - Notify Unipro to perform link startup
 * @hba: per adapter instance
 *
 * UIC_CMD_DME_LINK_STARTUP command must be issued to Unipro layer,
 * in order to initialize the Unipro link startup procedure.
 * Once the Unipro links are up, the device connected to the controller
 * is detected.
 *
 * Returns 0 on success, non-zero value on failure
 */
static int ufshcd_dme_link_startup(struct ufs_hba *hba)
{
	struct uic_command uic_cmd = {0};
	int ret;

	uic_cmd.command = UIC_CMD_DME_LINK_STARTUP;

	ret = ufshcd_send_uic_cmd(hba, &uic_cmd);
	if (ret)
		dev_dbg(hba->dev,
			"dme-link-startup: error code %d\n", ret);
	return ret;
}
/**
 * ufshcd_dme_reset - UIC command for DME_RESET
 * @hba: per adapter instance
 *
 * DME_RESET command is issued in order to reset UniPro stack.
 * This function now deal with cold reset.
 *
 * Returns 0 on success, non-zero value on failure
 */
static int ufshcd_dme_reset(struct ufs_hba *hba)
{
	struct uic_command uic_cmd = {0};
	int ret;

	uic_cmd.command = UIC_CMD_DME_RESET;

	ret = ufshcd_send_uic_cmd(hba, &uic_cmd);
	if (ret)
		dev_err(hba->dev,
			"dme-reset: error code %d\n", ret);

	return ret;
}

/**
 * ufshcd_dme_enable - UIC command for DME_ENABLE
 * @hba: per adapter instance
 *
 * DME_ENABLE command is issued in order to enable UniPro stack.
 *
 * Returns 0 on success, non-zero value on failure
 */
static int ufshcd_dme_enable(struct ufs_hba *hba)
{
	struct uic_command uic_cmd = {0};
	int ret;

	uic_cmd.command = UIC_CMD_DME_ENABLE;

	ret = ufshcd_send_uic_cmd(hba, &uic_cmd);
	if (ret)
		dev_err(hba->dev,
			"dme-reset: error code %d\n", ret);

	return ret;
}

static inline void ufshcd_add_delay_before_dme_cmd(struct ufs_hba *hba)
{
	#define MIN_DELAY_BEFORE_DME_CMDS_US	1000
	unsigned long min_sleep_time_us;

	if (!(hba->quirks & UFSHCD_QUIRK_DELAY_BEFORE_DME_CMDS))
		return;

	/*
	 * last_dme_cmd_tstamp will be 0 only for 1st call to
	 * this function
	 */
	if (unlikely(!ktime_to_us(hba->last_dme_cmd_tstamp))) {
		min_sleep_time_us = MIN_DELAY_BEFORE_DME_CMDS_US;
	} else {
		unsigned long delta =
			(unsigned long) ktime_to_us(
				ktime_sub(ktime_get(),
				hba->last_dme_cmd_tstamp));

		if (delta < MIN_DELAY_BEFORE_DME_CMDS_US)
			min_sleep_time_us =
				MIN_DELAY_BEFORE_DME_CMDS_US - delta;
		else
			return; /* no more delay required */
	}

	/* allow sleep for extra 50us if needed */
	usleep_range(min_sleep_time_us, min_sleep_time_us + 50);
}

/**
 * ufshcd_dme_set_attr - UIC command for DME_SET, DME_PEER_SET
 * @hba: per adapter instance
 * @attr_sel: uic command argument1
 * @attr_set: attribute set type as uic command argument2
 * @mib_val: setting value as uic command argument3
 * @peer: indicate whether peer or local
 *
 * Returns 0 on success, non-zero value on failure
 */
int ufshcd_dme_set_attr(struct ufs_hba *hba, u32 attr_sel,
			u8 attr_set, u32 mib_val, u8 peer)
{
	struct uic_command uic_cmd = {0};
	static const char *const action[] = {
		"dme-set",
		"dme-peer-set"
	};
	const char *set = action[!!peer];
	int ret;
	int retries = UFS_UIC_COMMAND_RETRIES;

	uic_cmd.command = peer ?
		UIC_CMD_DME_PEER_SET : UIC_CMD_DME_SET;
	uic_cmd.argument1 = attr_sel;
	uic_cmd.argument2 = UIC_ARG_ATTR_TYPE(attr_set);
	uic_cmd.argument3 = mib_val;

	do {
		/* for peer attributes we retry upon failure */
		ret = ufshcd_send_uic_cmd(hba, &uic_cmd);
		if (ret)
			dev_dbg(hba->dev, "%s: attr-id 0x%x val 0x%x error code %d\n",
				set, UIC_GET_ATTR_ID(attr_sel), mib_val, ret);
	} while (ret && peer && --retries);

	if (ret)
		dev_err(hba->dev, "%s: attr-id 0x%x val 0x%x failed %d retries\n",
			set, UIC_GET_ATTR_ID(attr_sel), mib_val,
			UFS_UIC_COMMAND_RETRIES - retries);

	return ret;
}
EXPORT_SYMBOL_GPL(ufshcd_dme_set_attr);

/**
 * ufshcd_dme_get_attr - UIC command for DME_GET, DME_PEER_GET
 * @hba: per adapter instance
 * @attr_sel: uic command argument1
 * @mib_val: the value of the attribute as returned by the UIC command
 * @peer: indicate whether peer or local
 *
 * Returns 0 on success, non-zero value on failure
 */
int ufshcd_dme_get_attr(struct ufs_hba *hba, u32 attr_sel,
			u32 *mib_val, u8 peer)
{
	struct uic_command uic_cmd = {0};
	static const char *const action[] = {
		"dme-get",
		"dme-peer-get"
	};
	const char *get = action[!!peer];
	int ret;
	int retries = UFS_UIC_COMMAND_RETRIES;
	struct ufs_pa_layer_attr orig_pwr_info;
	struct ufs_pa_layer_attr temp_pwr_info;
	bool pwr_mode_change = false;

	if (peer && (hba->quirks & UFSHCD_QUIRK_DME_PEER_ACCESS_AUTO_MODE)) {
		orig_pwr_info = hba->pwr_info;
		temp_pwr_info = orig_pwr_info;

		if (orig_pwr_info.pwr_tx == FAST_MODE ||
		    orig_pwr_info.pwr_rx == FAST_MODE) {
			temp_pwr_info.pwr_tx = FASTAUTO_MODE;
			temp_pwr_info.pwr_rx = FASTAUTO_MODE;
			pwr_mode_change = true;
		} else if (orig_pwr_info.pwr_tx == SLOW_MODE ||
		    orig_pwr_info.pwr_rx == SLOW_MODE) {
			temp_pwr_info.pwr_tx = SLOWAUTO_MODE;
			temp_pwr_info.pwr_rx = SLOWAUTO_MODE;
			pwr_mode_change = true;
		}
		if (pwr_mode_change) {
			ret = ufshcd_change_power_mode(hba, &temp_pwr_info);
			if (ret)
				goto out;
		}
	}

	uic_cmd.command = peer ?
		UIC_CMD_DME_PEER_GET : UIC_CMD_DME_GET;
	uic_cmd.argument1 = attr_sel;

	do {
		/* for peer attributes we retry upon failure */
		ret = ufshcd_send_uic_cmd(hba, &uic_cmd);
		if (ret)
			dev_dbg(hba->dev, "%s: attr-id 0x%x error code %d\n",
				get, UIC_GET_ATTR_ID(attr_sel), ret);
	} while (ret && peer && --retries);

	if (ret)
		dev_err(hba->dev, "%s: attr-id 0x%x failed %d retries\n",
			get, UIC_GET_ATTR_ID(attr_sel),
			UFS_UIC_COMMAND_RETRIES - retries);

	if (mib_val && !ret)
		*mib_val = uic_cmd.argument3;

	if (peer && (hba->quirks & UFSHCD_QUIRK_DME_PEER_ACCESS_AUTO_MODE)
	    && pwr_mode_change)
		ufshcd_change_power_mode(hba, &orig_pwr_info);
out:
	return ret;
}
EXPORT_SYMBOL_GPL(ufshcd_dme_get_attr);

/**
 * ufshcd_uic_pwr_ctrl - executes UIC commands (which affects the link power
 * state) and waits for it to take effect.
 *
 * @hba: per adapter instance
 * @cmd: UIC command to execute
 *
 * DME operations like DME_SET(PA_PWRMODE), DME_HIBERNATE_ENTER &
 * DME_HIBERNATE_EXIT commands take some time to take its effect on both host
 * and device UniPro link and hence it's final completion would be indicated by
 * dedicated status bits in Interrupt Status register (UPMS, UHES, UHXS) in
 * addition to normal UIC command completion Status (UCCS). This function only
 * returns after the relevant status bits indicate the completion.
 *
 * Returns 0 on success, non-zero value on failure
 */
static int ufshcd_uic_pwr_ctrl(struct ufs_hba *hba, struct uic_command *cmd)
{
	struct completion uic_async_done;
	unsigned long flags;
	u8 status;
	int ret;
	bool reenable_intr = false;

	mutex_lock(&hba->uic_cmd_mutex);
	init_completion(&uic_async_done);
	ufshcd_add_delay_before_dme_cmd(hba);

	spin_lock_irqsave(hba->host->host_lock, flags);
	hba->uic_async_done = &uic_async_done;
	if (ufshcd_readl(hba, REG_INTERRUPT_ENABLE) & UIC_COMMAND_COMPL) {
		ufshcd_disable_intr(hba, UIC_COMMAND_COMPL);
		/*
		 * Make sure UIC command completion interrupt is disabled before
		 * issuing UIC command.
		 */
		wmb();
		reenable_intr = true;
	}
	ret = __ufshcd_send_uic_cmd(hba, cmd, false);
	spin_unlock_irqrestore(hba->host->host_lock, flags);
	if (ret) {
		dev_err(hba->dev,
			"pwr ctrl cmd 0x%x with mode 0x%x uic error %d\n",
			cmd->command, cmd->argument3, ret);
		goto out;
	}

	if (!wait_for_completion_timeout(hba->uic_async_done,
					 msecs_to_jiffies(UIC_CMD_TIMEOUT))) {
		dev_err(hba->dev,
			"pwr ctrl cmd 0x%x with mode 0x%x completion timeout\n",
			cmd->command, cmd->argument3);
		ret = -ETIMEDOUT;
		goto out;
	}

	status = ufshcd_get_upmcrs(hba);
	if (status != PWR_LOCAL) {
		dev_err(hba->dev,
			"pwr ctrl cmd 0x%x failed, host upmcrs:0x%x\n",
			cmd->command, status);
		ret = (status != PWR_OK) ? status : -1;
	}
out:
	if (ret) {
		ufshcd_print_host_state(hba);
		ufshcd_print_pwr_info(hba);
		ufshcd_print_host_regs(hba);
	}

	spin_lock_irqsave(hba->host->host_lock, flags);
	hba->active_uic_cmd = NULL;
	hba->uic_async_done = NULL;
	if (reenable_intr)
		ufshcd_enable_intr(hba, UIC_COMMAND_COMPL);
	spin_unlock_irqrestore(hba->host->host_lock, flags);
	mutex_unlock(&hba->uic_cmd_mutex);

	return ret;
}

/**
 * ufshcd_uic_change_pwr_mode - Perform the UIC power mode chage
 *				using DME_SET primitives.
 * @hba: per adapter instance
 * @mode: powr mode value
 *
 * Returns 0 on success, non-zero value on failure
 */
static int ufshcd_uic_change_pwr_mode(struct ufs_hba *hba, u8 mode)
{
	struct uic_command uic_cmd = {0};
	int ret;

	if (hba->quirks & UFSHCD_QUIRK_BROKEN_PA_RXHSUNTERMCAP) {
		ret = ufshcd_dme_set(hba,
				UIC_ARG_MIB_SEL(PA_RXHSUNTERMCAP, 0), 1);
		if (ret) {
			dev_err(hba->dev, "%s: failed to enable PA_RXHSUNTERMCAP ret %d\n",
						__func__, ret);
			goto out;
		}
	}

	uic_cmd.command = UIC_CMD_DME_SET;
	uic_cmd.argument1 = UIC_ARG_MIB(PA_PWRMODE);
	uic_cmd.argument3 = mode;
	ufshcd_hold(hba, false);
	ret = ufshcd_uic_pwr_ctrl(hba, &uic_cmd);
	ufshcd_release(hba);

out:
	return ret;
}

static int ufshcd_link_recovery(struct ufs_hba *hba)
{
	int ret;
	unsigned long flags;

	spin_lock_irqsave(hba->host->host_lock, flags);
	hba->ufshcd_state = UFSHCD_STATE_RESET;
	ufshcd_set_eh_in_progress(hba);
	spin_unlock_irqrestore(hba->host->host_lock, flags);

	ret = ufshcd_host_reset_and_restore(hba);

	spin_lock_irqsave(hba->host->host_lock, flags);
	if (ret)
		hba->ufshcd_state = UFSHCD_STATE_ERROR;
	ufshcd_clear_eh_in_progress(hba);
	spin_unlock_irqrestore(hba->host->host_lock, flags);

	if (ret)
		dev_err(hba->dev, "%s: link recovery failed, err %d",
			__func__, ret);

	return ret;
}

static int __ufshcd_uic_hibern8_enter(struct ufs_hba *hba)
{
	int ret;
	struct uic_command uic_cmd = {0};
	ktime_t start = ktime_get();

	ufshcd_vops_hibern8_notify(hba, UIC_CMD_DME_HIBER_ENTER, PRE_CHANGE);

	uic_cmd.command = UIC_CMD_DME_HIBER_ENTER;
	ret = ufshcd_uic_pwr_ctrl(hba, &uic_cmd);
	trace_ufshcd_profile_hibern8(dev_name(hba->dev), "enter",
			     ktime_to_us(ktime_sub(ktime_get(), start)), ret);

	if (ret) {
		dev_err(hba->dev, "%s: hibern8 enter failed. ret = %d\n",
			__func__, ret);

		/*
		 * If link recovery fails then return error so that caller
		 * don't retry the hibern8 enter again.
		 */
		if (ufshcd_link_recovery(hba))
			ret = -ENOLINK;
	} else
		ufshcd_vops_hibern8_notify(hba, UIC_CMD_DME_HIBER_ENTER,
								POST_CHANGE);

	return ret;
}

static int ufshcd_uic_hibern8_enter(struct ufs_hba *hba)
{
	int ret = 0, retries;

	for (retries = UIC_HIBERN8_ENTER_RETRIES; retries > 0; retries--) {
		ret = __ufshcd_uic_hibern8_enter(hba);
		if (!ret || ret == -ENOLINK)
			goto out;
	}
out:
	return ret;
}

static int ufshcd_uic_hibern8_exit(struct ufs_hba *hba)
{
	struct uic_command uic_cmd = {0};
	int ret;
	ktime_t start = ktime_get();

	ufshcd_vops_hibern8_notify(hba, UIC_CMD_DME_HIBER_EXIT, PRE_CHANGE);

	uic_cmd.command = UIC_CMD_DME_HIBER_EXIT;
	ret = ufshcd_uic_pwr_ctrl(hba, &uic_cmd);
	trace_ufshcd_profile_hibern8(dev_name(hba->dev), "exit",
			     ktime_to_us(ktime_sub(ktime_get(), start)), ret);

	if (ret) {
		dev_err(hba->dev, "%s: hibern8 exit failed. ret = %d\n",
			__func__, ret);
		ret = ufshcd_link_recovery(hba);
	} else {
		ufshcd_vops_hibern8_notify(hba, UIC_CMD_DME_HIBER_EXIT,
								POST_CHANGE);
		hba->ufs_stats.last_hibern8_exit_tstamp = ktime_get();
		hba->ufs_stats.hibern8_exit_cnt++;
	}

	return ret;
}

static void ufshcd_auto_hibern8_enable(struct ufs_hba *hba)
{
	unsigned long flags;

	if (!(hba->capabilities & MASK_AUTO_HIBERN8_SUPPORT) || !hba->ahit)
		return;

	spin_lock_irqsave(hba->host->host_lock, flags);
	ufshcd_writel(hba, hba->ahit, REG_AUTO_HIBERNATE_IDLE_TIMER);
	spin_unlock_irqrestore(hba->host->host_lock, flags);
}

 /**
 * ufshcd_init_pwr_info - setting the POR (power on reset)
 * values in hba power info
 * @hba: per-adapter instance
 */
static void ufshcd_init_pwr_info(struct ufs_hba *hba)
{
	hba->pwr_info.gear_rx = UFS_PWM_G1;
	hba->pwr_info.gear_tx = UFS_PWM_G1;
	hba->pwr_info.lane_rx = 1;
	hba->pwr_info.lane_tx = 1;
	hba->pwr_info.pwr_rx = SLOWAUTO_MODE;
	hba->pwr_info.pwr_tx = SLOWAUTO_MODE;
	hba->pwr_info.hs_rate = 0;
}

/**
 * ufshcd_get_max_pwr_mode - reads the max power mode negotiated with device
 * @hba: per-adapter instance
 */
static int ufshcd_get_max_pwr_mode(struct ufs_hba *hba)
{
	struct ufs_pa_layer_attr *pwr_info = &hba->max_pwr_info.info;

	if (hba->max_pwr_info.is_valid)
		return 0;

	pwr_info->pwr_tx = FAST_MODE;
	pwr_info->pwr_rx = FAST_MODE;
	pwr_info->hs_rate = PA_HS_MODE_B;

	/* Get the connected lane count */
	ufshcd_dme_get(hba, UIC_ARG_MIB(PA_CONNECTEDRXDATALANES),
			&pwr_info->lane_rx);
	ufshcd_dme_get(hba, UIC_ARG_MIB(PA_CONNECTEDTXDATALANES),
			&pwr_info->lane_tx);

	if (!pwr_info->lane_rx || !pwr_info->lane_tx) {
		dev_err(hba->dev, "%s: invalid connected lanes value. rx=%d, tx=%d\n",
				__func__,
				pwr_info->lane_rx,
				pwr_info->lane_tx);
		return -EINVAL;
	}

	/*
	 * First, get the maximum gears of HS speed.
	 * If a zero value, it means there is no HSGEAR capability.
	 * Then, get the maximum gears of PWM speed.
	 */
	ufshcd_dme_get(hba, UIC_ARG_MIB(PA_MAXRXHSGEAR), &pwr_info->gear_rx);
	if (!pwr_info->gear_rx) {
		ufshcd_dme_get(hba, UIC_ARG_MIB(PA_MAXRXPWMGEAR),
				&pwr_info->gear_rx);
		if (!pwr_info->gear_rx) {
			dev_err(hba->dev, "%s: invalid max pwm rx gear read = %d\n",
				__func__, pwr_info->gear_rx);
			return -EINVAL;
		}
		pwr_info->pwr_rx = SLOW_MODE;
	}

	ufshcd_dme_peer_get(hba, UIC_ARG_MIB(PA_MAXRXHSGEAR),
			&pwr_info->gear_tx);
	if (!pwr_info->gear_tx) {
		ufshcd_dme_peer_get(hba, UIC_ARG_MIB(PA_MAXRXPWMGEAR),
				&pwr_info->gear_tx);
		if (!pwr_info->gear_tx) {
			dev_err(hba->dev, "%s: invalid max pwm tx gear read = %d\n",
				__func__, pwr_info->gear_tx);
			return -EINVAL;
		}
		pwr_info->pwr_tx = SLOW_MODE;
	}

	hba->max_pwr_info.is_valid = true;
	return 0;
}

static int ufshcd_change_power_mode(struct ufs_hba *hba,
			     struct ufs_pa_layer_attr *pwr_mode)
{
	int ret;

	/* if already configured to the requested pwr_mode */
	if (pwr_mode->gear_rx == hba->pwr_info.gear_rx &&
	    pwr_mode->gear_tx == hba->pwr_info.gear_tx &&
	    pwr_mode->lane_rx == hba->pwr_info.lane_rx &&
	    pwr_mode->lane_tx == hba->pwr_info.lane_tx &&
	    pwr_mode->pwr_rx == hba->pwr_info.pwr_rx &&
	    pwr_mode->pwr_tx == hba->pwr_info.pwr_tx &&
	    pwr_mode->hs_rate == hba->pwr_info.hs_rate) {
		dev_dbg(hba->dev, "%s: power already configured\n", __func__);
		return 0;
	}

	/*
	 * Configure attributes for power mode change with below.
	 * - PA_RXGEAR, PA_ACTIVERXDATALANES, PA_RXTERMINATION,
	 * - PA_TXGEAR, PA_ACTIVETXDATALANES, PA_TXTERMINATION,
	 * - PA_HSSERIES
	 */
	ufshcd_dme_set(hba, UIC_ARG_MIB(PA_RXGEAR), pwr_mode->gear_rx);
	ufshcd_dme_set(hba, UIC_ARG_MIB(PA_ACTIVERXDATALANES),
			pwr_mode->lane_rx);
	if (pwr_mode->pwr_rx == FASTAUTO_MODE ||
			pwr_mode->pwr_rx == FAST_MODE)
		ufshcd_dme_set(hba, UIC_ARG_MIB(PA_RXTERMINATION), TRUE);
	else
		ufshcd_dme_set(hba, UIC_ARG_MIB(PA_RXTERMINATION), FALSE);

	ufshcd_dme_set(hba, UIC_ARG_MIB(PA_TXGEAR), pwr_mode->gear_tx);
	ufshcd_dme_set(hba, UIC_ARG_MIB(PA_ACTIVETXDATALANES),
			pwr_mode->lane_tx);
	if (pwr_mode->pwr_tx == FASTAUTO_MODE ||
			pwr_mode->pwr_tx == FAST_MODE)
		ufshcd_dme_set(hba, UIC_ARG_MIB(PA_TXTERMINATION), TRUE);
	else
		ufshcd_dme_set(hba, UIC_ARG_MIB(PA_TXTERMINATION), FALSE);

	if (pwr_mode->pwr_rx == FASTAUTO_MODE ||
	    pwr_mode->pwr_tx == FASTAUTO_MODE ||
	    pwr_mode->pwr_rx == FAST_MODE ||
	    pwr_mode->pwr_tx == FAST_MODE)
		ufshcd_dme_set(hba, UIC_ARG_MIB(PA_HSSERIES),
						pwr_mode->hs_rate);

	ret = ufshcd_uic_change_pwr_mode(hba, pwr_mode->pwr_rx << 4
			| pwr_mode->pwr_tx);

	if (ret) {
		dev_err(hba->dev,
			"%s: power mode change failed %d\n", __func__, ret);
	} else {
		ufshcd_vops_pwr_change_notify(hba, POST_CHANGE, NULL,
								pwr_mode);

		memcpy(&hba->pwr_info, pwr_mode,
			sizeof(struct ufs_pa_layer_attr));
	}

	return ret;
}

/**
 * ufshcd_config_pwr_mode - configure a new power mode
 * @hba: per-adapter instance
 * @desired_pwr_mode: desired power configuration
 */
int ufshcd_config_pwr_mode(struct ufs_hba *hba,
		struct ufs_pa_layer_attr *desired_pwr_mode)
{
	struct ufs_pa_layer_attr final_params = { 0 };
	int ret;

	ret = ufshcd_vops_pwr_change_notify(hba, PRE_CHANGE,
					desired_pwr_mode, &final_params);

	if (ret)
		memcpy(&final_params, desired_pwr_mode, sizeof(final_params));

	ret = ufshcd_change_power_mode(hba, &final_params);
	if (!ret)
		ufshcd_print_pwr_info(hba);

	return ret;
}
EXPORT_SYMBOL_GPL(ufshcd_config_pwr_mode);

/**
 * ufshcd_complete_dev_init() - checks device readiness
 * @hba: per-adapter instance
 *
 * Set fDeviceInit flag and poll until device toggles it.
 */
static int ufshcd_complete_dev_init(struct ufs_hba *hba)
{
	int i;
	int err;
	bool flag_res = 1;

	err = ufshcd_query_flag_retry(hba, UPIU_QUERY_OPCODE_SET_FLAG,
		QUERY_FLAG_IDN_FDEVICEINIT, NULL);
	if (err) {
		dev_err(hba->dev,
			"%s setting fDeviceInit flag failed with error %d\n",
			__func__, err);
		goto out;
	}

	/* poll for max. 1000 iterations for fDeviceInit flag to clear */
	for (i = 0; i < 1000 && !err && flag_res; i++)
		err = ufshcd_query_flag_retry(hba, UPIU_QUERY_OPCODE_READ_FLAG,
			QUERY_FLAG_IDN_FDEVICEINIT, &flag_res);

	if (err)
		dev_err(hba->dev,
			"%s reading fDeviceInit flag failed with error %d\n",
			__func__, err);
	else if (flag_res)
		dev_err(hba->dev,
			"%s fDeviceInit was not cleared by the device\n",
			__func__);

out:
	return err;
}

/**
 * ufshcd_make_hba_operational - Make UFS controller operational
 * @hba: per adapter instance
 *
 * To bring UFS host controller to operational state,
 * 1. Enable required interrupts
 * 2. Configure interrupt aggregation
 * 3. Program UTRL and UTMRL base address
 * 4. Configure run-stop-registers
 *
 * Returns 0 on success, non-zero value on failure
 */
static int ufshcd_make_hba_operational(struct ufs_hba *hba)
{
	int err = 0;
	u32 reg;

	/* Enable required interrupts */
	ufshcd_enable_intr(hba, UFSHCD_ENABLE_INTRS);

	/* Configure interrupt aggregation */
	if (ufshcd_is_intr_aggr_allowed(hba))
		ufshcd_config_intr_aggr(hba, hba->nutrs - 1, INT_AGGR_DEF_TO);
	else
		ufshcd_disable_intr_aggr(hba);

	/* Configure UTRL and UTMRL base address registers */
	ufshcd_writel(hba, lower_32_bits(hba->utrdl_dma_addr),
			REG_UTP_TRANSFER_REQ_LIST_BASE_L);
	ufshcd_writel(hba, upper_32_bits(hba->utrdl_dma_addr),
			REG_UTP_TRANSFER_REQ_LIST_BASE_H);
	ufshcd_writel(hba, lower_32_bits(hba->utmrdl_dma_addr),
			REG_UTP_TASK_REQ_LIST_BASE_L);
	ufshcd_writel(hba, upper_32_bits(hba->utmrdl_dma_addr),
			REG_UTP_TASK_REQ_LIST_BASE_H);

	/*
	 * Make sure base address and interrupt setup are updated before
	 * enabling the run/stop registers below.
	 */
	wmb();

	/*
	 * UCRDY, UTMRLDY and UTRLRDY bits must be 1
	 */
	reg = ufshcd_readl(hba, REG_CONTROLLER_STATUS);
	if (!(ufshcd_get_lists_status(reg))) {
		ufshcd_enable_run_stop_reg(hba);
	} else {
		dev_err(hba->dev,
			"Host controller not ready to process requests");
		err = -EIO;
		goto out;
	}

out:
	return err;
}

/**
 * ufshcd_hba_stop - Send controller to reset state
 * @hba: per adapter instance
 * @can_sleep: perform sleep or just spin
 */
static inline void ufshcd_hba_stop(struct ufs_hba *hba, bool can_sleep)
{
	int err;

	ufshcd_writel(hba, CONTROLLER_DISABLE,  REG_CONTROLLER_ENABLE);
	err = ufshcd_wait_for_register(hba, REG_CONTROLLER_ENABLE,
					CONTROLLER_ENABLE, CONTROLLER_DISABLE,
					10, 1, can_sleep);
	if (err)
		dev_err(hba->dev, "%s: Controller disable failed\n", __func__);
}

/**
 * ufshcd_hba_execute_hce - initialize the controller
 * @hba: per adapter instance
 *
 * The controller resets itself and controller firmware initialization
 * sequence kicks off. When controller is ready it will set
 * the Host Controller Enable bit to 1.
 *
 * Returns 0 on success, non-zero value on failure
 */
static int ufshcd_hba_execute_hce(struct ufs_hba *hba)
{
	int retry;

	/*
	 * msleep of 1 and 5 used in this function might result in msleep(20),
	 * but it was necessary to send the UFS FPGA to reset mode during
	 * development and testing of this driver. msleep can be changed to
	 * mdelay and retry count can be reduced based on the controller.
	 */
	if (!ufshcd_is_hba_active(hba))
		/* change controller state to "reset state" */
		ufshcd_hba_stop(hba, true);

	/* UniPro link is disabled at this point */
	ufshcd_set_link_off(hba);

	ufshcd_vops_hce_enable_notify(hba, PRE_CHANGE);

	/* start controller initialization sequence */
	ufshcd_hba_start(hba);

	/*
	 * To initialize a UFS host controller HCE bit must be set to 1.
	 * During initialization the HCE bit value changes from 1->0->1.
	 * When the host controller completes initialization sequence
	 * it sets the value of HCE bit to 1. The same HCE bit is read back
	 * to check if the controller has completed initialization sequence.
	 * So without this delay the value HCE = 1, set in the previous
	 * instruction might be read back.
	 * This delay can be changed based on the controller.
	 */
	msleep(1);

	/* wait for the host controller to complete initialization */
	retry = 10;
	while (ufshcd_is_hba_active(hba)) {
		if (retry) {
			retry--;
		} else {
			dev_err(hba->dev,
				"Controller enable failed\n");
			return -EIO;
		}
		msleep(5);
	}

	/* enable UIC related interrupts */
	ufshcd_enable_intr(hba, UFSHCD_UIC_MASK);

	ufshcd_vops_hce_enable_notify(hba, POST_CHANGE);

	return 0;
}

static int ufshcd_hba_enable(struct ufs_hba *hba)
{
	int ret;

	if (hba->quirks & UFSHCI_QUIRK_BROKEN_HCE) {
		ufshcd_set_link_off(hba);
		ufshcd_vops_hce_enable_notify(hba, PRE_CHANGE);

		/* enable UIC related interrupts */
		ufshcd_enable_intr(hba, UFSHCD_UIC_MASK);
		ret = ufshcd_dme_reset(hba);
		if (!ret) {
			ret = ufshcd_dme_enable(hba);
			if (!ret)
				ufshcd_vops_hce_enable_notify(hba, POST_CHANGE);
			if (ret)
				dev_err(hba->dev,
					"Host controller enable failed with non-hce\n");
		}
	} else {
		ret = ufshcd_hba_execute_hce(hba);
	}

	return ret;
}
static int ufshcd_disable_tx_lcc(struct ufs_hba *hba, bool peer)
{
	int tx_lanes, i, err = 0;

	if (!peer)
		ufshcd_dme_get(hba, UIC_ARG_MIB(PA_CONNECTEDTXDATALANES),
			       &tx_lanes);
	else
		ufshcd_dme_peer_get(hba, UIC_ARG_MIB(PA_CONNECTEDTXDATALANES),
				    &tx_lanes);
	for (i = 0; i < tx_lanes; i++) {
		if (!peer)
			err = ufshcd_dme_set(hba,
				UIC_ARG_MIB_SEL(TX_LCC_ENABLE,
					UIC_ARG_MPHY_TX_GEN_SEL_INDEX(i)),
					0);
		else
			err = ufshcd_dme_peer_set(hba,
				UIC_ARG_MIB_SEL(TX_LCC_ENABLE,
					UIC_ARG_MPHY_TX_GEN_SEL_INDEX(i)),
					0);
		if (err) {
			dev_err(hba->dev, "%s: TX LCC Disable failed, peer = %d, lane = %d, err = %d",
				__func__, peer, i, err);
			break;
		}
	}

	return err;
}

static inline int ufshcd_disable_device_tx_lcc(struct ufs_hba *hba)
{
	return ufshcd_disable_tx_lcc(hba, true);
}

/**
 * ufshcd_link_startup - Initialize unipro link startup
 * @hba: per adapter instance
 *
 * Returns 0 for success, non-zero in case of failure
 */
static int ufshcd_link_startup(struct ufs_hba *hba)
{
	int ret;
	int retries = DME_LINKSTARTUP_RETRIES;
	bool link_startup_again = false;

	/*
	 * If UFS device isn't active then we will have to issue link startup
	 * 2 times to make sure the device state move to active.
	 */
	if (!ufshcd_is_ufs_dev_active(hba))
		link_startup_again = true;

link_startup:
	do {
		ufshcd_vops_link_startup_notify(hba, PRE_CHANGE);

		ret = ufshcd_dme_link_startup(hba);

		/* check if device is detected by inter-connect layer */
		if (!ret && !ufshcd_is_device_present(hba)) {
			dev_err(hba->dev, "%s: Device not present\n", __func__);
			ret = -ENXIO;
			goto out;
		}

		/*
		 * DME link lost indication is only received when link is up,
		 * but we can't be sure if the link is up until link startup
		 * succeeds. So reset the local Uni-Pro and try again.
		 */
		if (ret && ufshcd_hba_enable(hba))
			goto out;
	} while (ret && retries--);

	if (ret)
		/* failed to get the link up... retire */
		goto out;

	if (link_startup_again) {
		link_startup_again = false;
		retries = DME_LINKSTARTUP_RETRIES;
		goto link_startup;
	}

	/* Mark that link is up in PWM-G1, 1-lane, SLOW-AUTO mode */
	ufshcd_init_pwr_info(hba);
	ufshcd_print_pwr_info(hba);

	if (hba->quirks & UFSHCD_QUIRK_BROKEN_LCC) {
		ret = ufshcd_disable_device_tx_lcc(hba);
		if (ret)
			goto out;
	}

	/* Include any host controller configuration via UIC commands */
	ret = ufshcd_vops_link_startup_notify(hba, POST_CHANGE);
	if (ret)
		goto out;

	ret = ufshcd_make_hba_operational(hba);
out:
	if (ret) {
		dev_err(hba->dev, "link startup failed %d\n", ret);
		ufshcd_print_host_state(hba);
		ufshcd_print_pwr_info(hba);
		ufshcd_print_host_regs(hba);
	}
	return ret;
}

/**
 * ufshcd_verify_dev_init() - Verify device initialization
 * @hba: per-adapter instance
 *
 * Send NOP OUT UPIU and wait for NOP IN response to check whether the
 * device Transport Protocol (UTP) layer is ready after a reset.
 * If the UTP layer at the device side is not initialized, it may
 * not respond with NOP IN UPIU within timeout of %NOP_OUT_TIMEOUT
 * and we retry sending NOP OUT for %NOP_OUT_RETRIES iterations.
 */
static int ufshcd_verify_dev_init(struct ufs_hba *hba)
{
	int err = 0;
	int retries;

	ufshcd_hold(hba, false);
	mutex_lock(&hba->dev_cmd.lock);
	for (retries = NOP_OUT_RETRIES; retries > 0; retries--) {
		err = ufshcd_exec_dev_cmd(hba, DEV_CMD_TYPE_NOP,
					       NOP_OUT_TIMEOUT);

		if (!err || err == -ETIMEDOUT)
			break;

		dev_dbg(hba->dev, "%s: error %d retrying\n", __func__, err);
	}
	mutex_unlock(&hba->dev_cmd.lock);
	ufshcd_release(hba);

	if (err)
		dev_err(hba->dev, "%s: NOP OUT failed %d\n", __func__, err);
	return err;
}

/**
 * ufshcd_set_queue_depth - set lun queue depth
 * @sdev: pointer to SCSI device
 *
 * Read bLUQueueDepth value and activate scsi tagged command
 * queueing. For WLUN, queue depth is set to 1. For best-effort
 * cases (bLUQueueDepth = 0) the queue depth is set to a maximum
 * value that host can queue.
 */
static void ufshcd_set_queue_depth(struct scsi_device *sdev)
{
	int ret = 0;
	u8 lun_qdepth;
	struct ufs_hba *hba;

	hba = shost_priv(sdev->host);

	lun_qdepth = hba->nutrs;
	ret = ufshcd_read_unit_desc_param(hba,
					  ufshcd_scsi_to_upiu_lun(sdev->lun),
					  UNIT_DESC_PARAM_LU_Q_DEPTH,
					  &lun_qdepth,
					  sizeof(lun_qdepth));

	/* Some WLUN doesn't support unit descriptor */
	if (ret == -EOPNOTSUPP)
		lun_qdepth = 1;
	else if (!lun_qdepth)
		/* eventually, we can figure out the real queue depth */
		lun_qdepth = hba->nutrs;
	else
		lun_qdepth = min_t(int, lun_qdepth, hba->nutrs);

	dev_dbg(hba->dev, "%s: activate tcq with queue depth %d\n",
			__func__, lun_qdepth);
	scsi_change_queue_depth(sdev, lun_qdepth);
}

/*
 * ufshcd_get_lu_wp - returns the "b_lu_write_protect" from UNIT DESCRIPTOR
 * @hba: per-adapter instance
 * @lun: UFS device lun id
 * @b_lu_write_protect: pointer to buffer to hold the LU's write protect info
 *
 * Returns 0 in case of success and b_lu_write_protect status would be returned
 * @b_lu_write_protect parameter.
 * Returns -ENOTSUPP if reading b_lu_write_protect is not supported.
 * Returns -EINVAL in case of invalid parameters passed to this function.
 */
static int ufshcd_get_lu_wp(struct ufs_hba *hba,
			    u8 lun,
			    u8 *b_lu_write_protect)
{
	int ret;

	if (!b_lu_write_protect)
		ret = -EINVAL;
	/*
	 * According to UFS device spec, RPMB LU can't be write
	 * protected so skip reading bLUWriteProtect parameter for
	 * it. For other W-LUs, UNIT DESCRIPTOR is not available.
	 */
	else if (lun >= UFS_UPIU_MAX_GENERAL_LUN)
		ret = -ENOTSUPP;
	else
		ret = ufshcd_read_unit_desc_param(hba,
					  lun,
					  UNIT_DESC_PARAM_LU_WR_PROTECT,
					  b_lu_write_protect,
					  sizeof(*b_lu_write_protect));
	return ret;
}

/**
 * ufshcd_get_lu_power_on_wp_status - get LU's power on write protect
 * status
 * @hba: per-adapter instance
 * @sdev: pointer to SCSI device
 *
 */
static inline void ufshcd_get_lu_power_on_wp_status(struct ufs_hba *hba,
						    struct scsi_device *sdev)
{
	if (hba->dev_info.f_power_on_wp_en &&
	    !hba->dev_info.is_lu_power_on_wp) {
		u8 b_lu_write_protect;

		if (!ufshcd_get_lu_wp(hba, ufshcd_scsi_to_upiu_lun(sdev->lun),
				      &b_lu_write_protect) &&
		    (b_lu_write_protect == UFS_LU_POWER_ON_WP))
			hba->dev_info.is_lu_power_on_wp = true;
	}
}

/**
 * ufshcd_slave_alloc - handle initial SCSI device configurations
 * @sdev: pointer to SCSI device
 *
 * Returns success
 */
static int ufshcd_slave_alloc(struct scsi_device *sdev)
{
	struct ufs_hba *hba;

	hba = shost_priv(sdev->host);

	/* Mode sense(6) is not supported by UFS, so use Mode sense(10) */
	sdev->use_10_for_ms = 1;

	/* allow SCSI layer to restart the device in case of errors */
	sdev->allow_restart = 1;

	/* REPORT SUPPORTED OPERATION CODES is not supported */
	sdev->no_report_opcodes = 1;

	/* WRITE_SAME command is not supported */
	sdev->no_write_same = 1;

	ufshcd_set_queue_depth(sdev);

	ufshcd_get_lu_power_on_wp_status(hba, sdev);

	return 0;
}

/**
 * ufshcd_change_queue_depth - change queue depth
 * @sdev: pointer to SCSI device
 * @depth: required depth to set
 *
 * Change queue depth and make sure the max. limits are not crossed.
 */
static int ufshcd_change_queue_depth(struct scsi_device *sdev, int depth)
{
	struct ufs_hba *hba = shost_priv(sdev->host);

	if (depth > hba->nutrs)
		depth = hba->nutrs;
	return scsi_change_queue_depth(sdev, depth);
}

/**
 * ufshcd_slave_configure - adjust SCSI device configurations
 * @sdev: pointer to SCSI device
 */
static int ufshcd_slave_configure(struct scsi_device *sdev)
{
	struct request_queue *q = sdev->request_queue;

	blk_queue_update_dma_pad(q, PRDT_DATA_BYTE_COUNT_PAD - 1);
	blk_queue_max_segment_size(q, PRDT_DATA_BYTE_COUNT_MAX);

	return 0;
}

/**
 * ufshcd_slave_destroy - remove SCSI device configurations
 * @sdev: pointer to SCSI device
 */
static void ufshcd_slave_destroy(struct scsi_device *sdev)
{
	struct ufs_hba *hba;

	hba = shost_priv(sdev->host);
	/* Drop the reference as it won't be needed anymore */
	if (ufshcd_scsi_to_upiu_lun(sdev->lun) == UFS_UPIU_UFS_DEVICE_WLUN) {
		unsigned long flags;

		spin_lock_irqsave(hba->host->host_lock, flags);
		hba->sdev_ufs_device = NULL;
		spin_unlock_irqrestore(hba->host->host_lock, flags);
	}
}

/**
 * ufshcd_scsi_cmd_status - Update SCSI command result based on SCSI status
 * @lrbp: pointer to local reference block of completed command
 * @scsi_status: SCSI command status
 *
 * Returns value base on SCSI command status
 */
static inline int
ufshcd_scsi_cmd_status(struct ufshcd_lrb *lrbp, int scsi_status)
{
	int result = 0;

	switch (scsi_status) {
	case SAM_STAT_CHECK_CONDITION:
		ufshcd_copy_sense_data(lrbp);
	case SAM_STAT_GOOD:
		result |= DID_OK << 16 |
			  COMMAND_COMPLETE << 8 |
			  scsi_status;
		break;
	case SAM_STAT_TASK_SET_FULL:
	case SAM_STAT_BUSY:
	case SAM_STAT_TASK_ABORTED:
		ufshcd_copy_sense_data(lrbp);
		result |= scsi_status;
		break;
	default:
		result |= DID_ERROR << 16;
		break;
	} /* end of switch */

	return result;
}

/**
 * ufshcd_transfer_rsp_status - Get overall status of the response
 * @hba: per adapter instance
 * @lrbp: pointer to local reference block of completed command
 *
 * Returns result of the command to notify SCSI midlayer
 */
static inline int
ufshcd_transfer_rsp_status(struct ufs_hba *hba, struct ufshcd_lrb *lrbp)
{
	int result = 0;
	int scsi_status;
	int ocs;

	/* overall command status of utrd */
	ocs = ufshcd_get_tr_ocs(lrbp);

	switch (ocs) {
	case OCS_SUCCESS:
		result = ufshcd_get_req_rsp(lrbp->ucd_rsp_ptr);
		hba->ufs_stats.last_hibern8_exit_tstamp = ktime_set(0, 0);
		switch (result) {
		case UPIU_TRANSACTION_RESPONSE:
			/*
			 * get the response UPIU result to extract
			 * the SCSI command status
			 */
			result = ufshcd_get_rsp_upiu_result(lrbp->ucd_rsp_ptr);

			/*
			 * get the result based on SCSI status response
			 * to notify the SCSI midlayer of the command status
			 */
			scsi_status = result & MASK_SCSI_STATUS;
			result = ufshcd_scsi_cmd_status(lrbp, scsi_status);

			/*
			 * Currently we are only supporting BKOPs exception
			 * events hence we can ignore BKOPs exception event
			 * during power management callbacks. BKOPs exception
			 * event is not expected to be raised in runtime suspend
			 * callback as it allows the urgent bkops.
			 * During system suspend, we are anyway forcefully
			 * disabling the bkops and if urgent bkops is needed
			 * it will be enabled on system resume. Long term
			 * solution could be to abort the system suspend if
			 * UFS device needs urgent BKOPs.
			 */
			if (!hba->pm_op_in_progress &&
			    ufshcd_is_exception_event(lrbp->ucd_rsp_ptr))
				schedule_work(&hba->eeh_work);
			break;
		case UPIU_TRANSACTION_REJECT_UPIU:
			/* TODO: handle Reject UPIU Response */
			result = DID_ERROR << 16;
			dev_err(hba->dev,
				"Reject UPIU not fully implemented\n");
			break;
		default:
			result = DID_ERROR << 16;
			dev_err(hba->dev,
				"Unexpected request response code = %x\n",
				result);
			break;
		}
		break;
	case OCS_ABORTED:
		result |= DID_ABORT << 16;
		break;
	case OCS_INVALID_COMMAND_STATUS:
		result |= DID_REQUEUE << 16;
		break;
	case OCS_INVALID_CMD_TABLE_ATTR:
	case OCS_INVALID_PRDT_ATTR:
	case OCS_MISMATCH_DATA_BUF_SIZE:
	case OCS_MISMATCH_RESP_UPIU_SIZE:
	case OCS_PEER_COMM_FAILURE:
	case OCS_FATAL_ERROR:
	default:
		result |= DID_ERROR << 16;
		dev_err(hba->dev,
				"OCS error from controller = %x for tag %d\n",
				ocs, lrbp->task_tag);
		ufshcd_print_host_regs(hba);
		ufshcd_print_host_state(hba);
		break;
	} /* end of switch */

	if (host_byte(result) != DID_OK)
		ufshcd_print_trs(hba, 1 << lrbp->task_tag, true);
	return result;
}

/**
 * ufshcd_uic_cmd_compl - handle completion of uic command
 * @hba: per adapter instance
 * @intr_status: interrupt status generated by the controller
 */
static void ufshcd_uic_cmd_compl(struct ufs_hba *hba, u32 intr_status)
{
	if ((intr_status & UIC_COMMAND_COMPL) && hba->active_uic_cmd) {
		hba->active_uic_cmd->argument2 |=
			ufshcd_get_uic_cmd_result(hba);
		hba->active_uic_cmd->argument3 =
			ufshcd_get_dme_attr_val(hba);
		complete(&hba->active_uic_cmd->done);
	}

	if ((intr_status & UFSHCD_UIC_PWR_MASK) && hba->uic_async_done)
		complete(hba->uic_async_done);
}

/**
 * __ufshcd_transfer_req_compl - handle SCSI and query command completion
 * @hba: per adapter instance
 * @completed_reqs: requests to complete
 */
static void __ufshcd_transfer_req_compl(struct ufs_hba *hba,
					unsigned long completed_reqs)
{
	struct ufshcd_lrb *lrbp;
	struct scsi_cmnd *cmd;
	int result;
	int index;

	for_each_set_bit(index, &completed_reqs, hba->nutrs) {
		lrbp = &hba->lrb[index];
		cmd = lrbp->cmd;
		if (cmd) {
			ufshcd_add_command_trace(hba, index, "complete");
			result = ufshcd_transfer_rsp_status(hba, lrbp);
			scsi_dma_unmap(cmd);
			cmd->result = result;
			/* Mark completed command as NULL in LRB */
			lrbp->cmd = NULL;
			clear_bit_unlock(index, &hba->lrb_in_use);
			/* Do not touch lrbp after scsi done */
			cmd->scsi_done(cmd);
			__ufshcd_release(hba);
		} else if (lrbp->command_type == UTP_CMD_TYPE_DEV_MANAGE ||
			lrbp->command_type == UTP_CMD_TYPE_UFS_STORAGE) {
			if (hba->dev_cmd.complete) {
				ufshcd_add_command_trace(hba, index,
						"dev_complete");
				complete(hba->dev_cmd.complete);
			}
		}
		if (ufshcd_is_clkscaling_supported(hba))
			hba->clk_scaling.active_reqs--;

		lrbp->compl_time_stamp = ktime_get();
	}

	/* clear corresponding bits of completed commands */
	hba->outstanding_reqs ^= completed_reqs;

	ufshcd_clk_scaling_update_busy(hba);

	/* we might have free'd some tags above */
	wake_up(&hba->dev_cmd.tag_wq);
}

/**
 * ufshcd_transfer_req_compl - handle SCSI and query command completion
 * @hba: per adapter instance
 */
static void ufshcd_transfer_req_compl(struct ufs_hba *hba)
{
	unsigned long completed_reqs;
	u32 tr_doorbell;

	/* Resetting interrupt aggregation counters first and reading the
	 * DOOR_BELL afterward allows us to handle all the completed requests.
	 * In order to prevent other interrupts starvation the DB is read once
	 * after reset. The down side of this solution is the possibility of
	 * false interrupt if device completes another request after resetting
	 * aggregation and before reading the DB.
	 */
	if (ufshcd_is_intr_aggr_allowed(hba) &&
	    !(hba->quirks & UFSHCI_QUIRK_SKIP_RESET_INTR_AGGR))
		ufshcd_reset_intr_aggr(hba);

	tr_doorbell = ufshcd_readl(hba, REG_UTP_TRANSFER_REQ_DOOR_BELL);
	completed_reqs = tr_doorbell ^ hba->outstanding_reqs;

	__ufshcd_transfer_req_compl(hba, completed_reqs);
}

/**
 * ufshcd_disable_ee - disable exception event
 * @hba: per-adapter instance
 * @mask: exception event to disable
 *
 * Disables exception event in the device so that the EVENT_ALERT
 * bit is not set.
 *
 * Returns zero on success, non-zero error value on failure.
 */
static int ufshcd_disable_ee(struct ufs_hba *hba, u16 mask)
{
	int err = 0;
	u32 val;

	if (!(hba->ee_ctrl_mask & mask))
		goto out;

	val = hba->ee_ctrl_mask & ~mask;
	val &= MASK_EE_STATUS;
	err = ufshcd_query_attr_retry(hba, UPIU_QUERY_OPCODE_WRITE_ATTR,
			QUERY_ATTR_IDN_EE_CONTROL, 0, 0, &val);
	if (!err)
		hba->ee_ctrl_mask &= ~mask;
out:
	return err;
}

/**
 * ufshcd_enable_ee - enable exception event
 * @hba: per-adapter instance
 * @mask: exception event to enable
 *
 * Enable corresponding exception event in the device to allow
 * device to alert host in critical scenarios.
 *
 * Returns zero on success, non-zero error value on failure.
 */
static int ufshcd_enable_ee(struct ufs_hba *hba, u16 mask)
{
	int err = 0;
	u32 val;

	if (hba->ee_ctrl_mask & mask)
		goto out;

	val = hba->ee_ctrl_mask | mask;
	val &= MASK_EE_STATUS;
	err = ufshcd_query_attr_retry(hba, UPIU_QUERY_OPCODE_WRITE_ATTR,
			QUERY_ATTR_IDN_EE_CONTROL, 0, 0, &val);
	if (!err)
		hba->ee_ctrl_mask |= mask;
out:
	return err;
}

/**
 * ufshcd_enable_auto_bkops - Allow device managed BKOPS
 * @hba: per-adapter instance
 *
 * Allow device to manage background operations on its own. Enabling
 * this might lead to inconsistent latencies during normal data transfers
 * as the device is allowed to manage its own way of handling background
 * operations.
 *
 * Returns zero on success, non-zero on failure.
 */
static int ufshcd_enable_auto_bkops(struct ufs_hba *hba)
{
	int err = 0;

	if (hba->auto_bkops_enabled)
		goto out;

	err = ufshcd_query_flag_retry(hba, UPIU_QUERY_OPCODE_SET_FLAG,
			QUERY_FLAG_IDN_BKOPS_EN, NULL);
	if (err) {
		dev_err(hba->dev, "%s: failed to enable bkops %d\n",
				__func__, err);
		goto out;
	}

	hba->auto_bkops_enabled = true;
	trace_ufshcd_auto_bkops_state(dev_name(hba->dev), "Enabled");

	/* No need of URGENT_BKOPS exception from the device */
	err = ufshcd_disable_ee(hba, MASK_EE_URGENT_BKOPS);
	if (err)
		dev_err(hba->dev, "%s: failed to disable exception event %d\n",
				__func__, err);
out:
	return err;
}

/**
 * ufshcd_disable_auto_bkops - block device in doing background operations
 * @hba: per-adapter instance
 *
 * Disabling background operations improves command response latency but
 * has drawback of device moving into critical state where the device is
 * not-operable. Make sure to call ufshcd_enable_auto_bkops() whenever the
 * host is idle so that BKOPS are managed effectively without any negative
 * impacts.
 *
 * Returns zero on success, non-zero on failure.
 */
static int ufshcd_disable_auto_bkops(struct ufs_hba *hba)
{
	int err = 0;

	if (!hba->auto_bkops_enabled)
		goto out;

	/*
	 * If host assisted BKOPs is to be enabled, make sure
	 * urgent bkops exception is allowed.
	 */
	err = ufshcd_enable_ee(hba, MASK_EE_URGENT_BKOPS);
	if (err) {
		dev_err(hba->dev, "%s: failed to enable exception event %d\n",
				__func__, err);
		goto out;
	}

	err = ufshcd_query_flag_retry(hba, UPIU_QUERY_OPCODE_CLEAR_FLAG,
			QUERY_FLAG_IDN_BKOPS_EN, NULL);
	if (err) {
		dev_err(hba->dev, "%s: failed to disable bkops %d\n",
				__func__, err);
		ufshcd_disable_ee(hba, MASK_EE_URGENT_BKOPS);
		goto out;
	}

	hba->auto_bkops_enabled = false;
	trace_ufshcd_auto_bkops_state(dev_name(hba->dev), "Disabled");
out:
	return err;
}

/**
 * ufshcd_force_reset_auto_bkops - force reset auto bkops state
 * @hba: per adapter instance
 *
 * After a device reset the device may toggle the BKOPS_EN flag
 * to default value. The s/w tracking variables should be updated
 * as well. This function would change the auto-bkops state based on
 * UFSHCD_CAP_KEEP_AUTO_BKOPS_ENABLED_EXCEPT_SUSPEND.
 */
static void ufshcd_force_reset_auto_bkops(struct ufs_hba *hba)
{
	if (ufshcd_keep_autobkops_enabled_except_suspend(hba)) {
		hba->auto_bkops_enabled = false;
		hba->ee_ctrl_mask |= MASK_EE_URGENT_BKOPS;
		ufshcd_enable_auto_bkops(hba);
	} else {
		hba->auto_bkops_enabled = true;
		hba->ee_ctrl_mask &= ~MASK_EE_URGENT_BKOPS;
		ufshcd_disable_auto_bkops(hba);
	}
}

static inline int ufshcd_get_bkops_status(struct ufs_hba *hba, u32 *status)
{
	return ufshcd_query_attr_retry(hba, UPIU_QUERY_OPCODE_READ_ATTR,
			QUERY_ATTR_IDN_BKOPS_STATUS, 0, 0, status);
}

/**
 * ufshcd_bkops_ctrl - control the auto bkops based on current bkops status
 * @hba: per-adapter instance
 * @status: bkops_status value
 *
 * Read the bkops_status from the UFS device and Enable fBackgroundOpsEn
 * flag in the device to permit background operations if the device
 * bkops_status is greater than or equal to "status" argument passed to
 * this function, disable otherwise.
 *
 * Returns 0 for success, non-zero in case of failure.
 *
 * NOTE: Caller of this function can check the "hba->auto_bkops_enabled" flag
 * to know whether auto bkops is enabled or disabled after this function
 * returns control to it.
 */
static int ufshcd_bkops_ctrl(struct ufs_hba *hba,
			     enum bkops_status status)
{
	int err;
	u32 curr_status = 0;

	err = ufshcd_get_bkops_status(hba, &curr_status);
	if (err) {
		dev_err(hba->dev, "%s: failed to get BKOPS status %d\n",
				__func__, err);
		goto out;
	} else if (curr_status > BKOPS_STATUS_MAX) {
		dev_err(hba->dev, "%s: invalid BKOPS status %d\n",
				__func__, curr_status);
		err = -EINVAL;
		goto out;
	}

	if (curr_status >= status)
		err = ufshcd_enable_auto_bkops(hba);
	else
		err = ufshcd_disable_auto_bkops(hba);
out:
	return err;
}

/**
 * ufshcd_urgent_bkops - handle urgent bkops exception event
 * @hba: per-adapter instance
 *
 * Enable fBackgroundOpsEn flag in the device to permit background
 * operations.
 *
 * If BKOPs is enabled, this function returns 0, 1 if the bkops in not enabled
 * and negative error value for any other failure.
 */
static int ufshcd_urgent_bkops(struct ufs_hba *hba)
{
	return ufshcd_bkops_ctrl(hba, hba->urgent_bkops_lvl);
}

static inline int ufshcd_get_ee_status(struct ufs_hba *hba, u32 *status)
{
	return ufshcd_query_attr_retry(hba, UPIU_QUERY_OPCODE_READ_ATTR,
			QUERY_ATTR_IDN_EE_STATUS, 0, 0, status);
}

static void ufshcd_bkops_exception_event_handler(struct ufs_hba *hba)
{
	int err;
	u32 curr_status = 0;

	if (hba->is_urgent_bkops_lvl_checked)
		goto enable_auto_bkops;

	err = ufshcd_get_bkops_status(hba, &curr_status);
	if (err) {
		dev_err(hba->dev, "%s: failed to get BKOPS status %d\n",
				__func__, err);
		goto out;
	}

	/*
	 * We are seeing that some devices are raising the urgent bkops
	 * exception events even when BKOPS status doesn't indicate performace
	 * impacted or critical. Handle these device by determining their urgent
	 * bkops status at runtime.
	 */
	if (curr_status < BKOPS_STATUS_PERF_IMPACT) {
		dev_err(hba->dev, "%s: device raised urgent BKOPS exception for bkops status %d\n",
				__func__, curr_status);
		/* update the current status as the urgent bkops level */
		hba->urgent_bkops_lvl = curr_status;
		hba->is_urgent_bkops_lvl_checked = true;
	}

enable_auto_bkops:
	err = ufshcd_enable_auto_bkops(hba);
out:
	if (err < 0)
		dev_err(hba->dev, "%s: failed to handle urgent bkops %d\n",
				__func__, err);
}

/**
 * ufshcd_exception_event_handler - handle exceptions raised by device
 * @work: pointer to work data
 *
 * Read bExceptionEventStatus attribute from the device and handle the
 * exception event accordingly.
 */
static void ufshcd_exception_event_handler(struct work_struct *work)
{
	struct ufs_hba *hba;
	int err;
	u32 status = 0;
	hba = container_of(work, struct ufs_hba, eeh_work);

	pm_runtime_get_sync(hba->dev);
	scsi_block_requests(hba->host);
	err = ufshcd_get_ee_status(hba, &status);
	if (err) {
		dev_err(hba->dev, "%s: failed to get exception status %d\n",
				__func__, err);
		goto out;
	}

	status &= hba->ee_ctrl_mask;

	if (status & MASK_EE_URGENT_BKOPS)
		ufshcd_bkops_exception_event_handler(hba);

out:
	scsi_unblock_requests(hba->host);
	pm_runtime_put_sync(hba->dev);
	return;
}

/* Complete requests that have door-bell cleared */
static void ufshcd_complete_requests(struct ufs_hba *hba)
{
	ufshcd_transfer_req_compl(hba);
	ufshcd_tmc_handler(hba);
}

/**
 * ufshcd_quirk_dl_nac_errors - This function checks if error handling is
 *				to recover from the DL NAC errors or not.
 * @hba: per-adapter instance
 *
 * Returns true if error handling is required, false otherwise
 */
static bool ufshcd_quirk_dl_nac_errors(struct ufs_hba *hba)
{
	unsigned long flags;
	bool err_handling = true;

	spin_lock_irqsave(hba->host->host_lock, flags);
	/*
	 * UFS_DEVICE_QUIRK_RECOVERY_FROM_DL_NAC_ERRORS only workaround the
	 * device fatal error and/or DL NAC & REPLAY timeout errors.
	 */
	if (hba->saved_err & (CONTROLLER_FATAL_ERROR | SYSTEM_BUS_FATAL_ERROR))
		goto out;

	if ((hba->saved_err & DEVICE_FATAL_ERROR) ||
	    ((hba->saved_err & UIC_ERROR) &&
	     (hba->saved_uic_err & UFSHCD_UIC_DL_TCx_REPLAY_ERROR)))
		goto out;

	if ((hba->saved_err & UIC_ERROR) &&
	    (hba->saved_uic_err & UFSHCD_UIC_DL_NAC_RECEIVED_ERROR)) {
		int err;
		/*
		 * wait for 50ms to see if we can get any other errors or not.
		 */
		spin_unlock_irqrestore(hba->host->host_lock, flags);
		msleep(50);
		spin_lock_irqsave(hba->host->host_lock, flags);

		/*
		 * now check if we have got any other severe errors other than
		 * DL NAC error?
		 */
		if ((hba->saved_err & INT_FATAL_ERRORS) ||
		    ((hba->saved_err & UIC_ERROR) &&
		    (hba->saved_uic_err & ~UFSHCD_UIC_DL_NAC_RECEIVED_ERROR)))
			goto out;

		/*
		 * As DL NAC is the only error received so far, send out NOP
		 * command to confirm if link is still active or not.
		 *   - If we don't get any response then do error recovery.
		 *   - If we get response then clear the DL NAC error bit.
		 */

		spin_unlock_irqrestore(hba->host->host_lock, flags);
		err = ufshcd_verify_dev_init(hba);
		spin_lock_irqsave(hba->host->host_lock, flags);

		if (err)
			goto out;

		/* Link seems to be alive hence ignore the DL NAC errors */
		if (hba->saved_uic_err == UFSHCD_UIC_DL_NAC_RECEIVED_ERROR)
			hba->saved_err &= ~UIC_ERROR;
		/* clear NAC error */
		hba->saved_uic_err &= ~UFSHCD_UIC_DL_NAC_RECEIVED_ERROR;
		if (!hba->saved_uic_err) {
			err_handling = false;
			goto out;
		}
	}
out:
	spin_unlock_irqrestore(hba->host->host_lock, flags);
	return err_handling;
}

/**
 * ufshcd_err_handler - handle UFS errors that require s/w attention
 * @work: pointer to work structure
 */
static void ufshcd_err_handler(struct work_struct *work)
{
	struct ufs_hba *hba;
	unsigned long flags;
	u32 err_xfer = 0;
	u32 err_tm = 0;
	int err = 0;
	int tag;
	bool needs_reset = false;

	hba = container_of(work, struct ufs_hba, eh_work);

	pm_runtime_get_sync(hba->dev);
	ufshcd_hold(hba, false);

	spin_lock_irqsave(hba->host->host_lock, flags);
	if (hba->ufshcd_state == UFSHCD_STATE_RESET)
		goto out;

	hba->ufshcd_state = UFSHCD_STATE_RESET;
	ufshcd_set_eh_in_progress(hba);

	/* Complete requests that have door-bell cleared by h/w */
	ufshcd_complete_requests(hba);

	if (hba->dev_quirks & UFS_DEVICE_QUIRK_RECOVERY_FROM_DL_NAC_ERRORS) {
		bool ret;

		spin_unlock_irqrestore(hba->host->host_lock, flags);
		/* release the lock as ufshcd_quirk_dl_nac_errors() may sleep */
		ret = ufshcd_quirk_dl_nac_errors(hba);
		spin_lock_irqsave(hba->host->host_lock, flags);
		if (!ret)
			goto skip_err_handling;
	}
	if ((hba->saved_err & INT_FATAL_ERRORS) ||
	    ((hba->saved_err & UIC_ERROR) &&
	    (hba->saved_uic_err & (UFSHCD_UIC_DL_PA_INIT_ERROR |
				   UFSHCD_UIC_DL_NAC_RECEIVED_ERROR |
				   UFSHCD_UIC_DL_TCx_REPLAY_ERROR))))
		needs_reset = true;

	/*
	 * if host reset is required then skip clearing the pending
	 * transfers forcefully because they will automatically get
	 * cleared after link startup.
	 */
	if (needs_reset)
		goto skip_pending_xfer_clear;

	/* release lock as clear command might sleep */
	spin_unlock_irqrestore(hba->host->host_lock, flags);
	/* Clear pending transfer requests */
	for_each_set_bit(tag, &hba->outstanding_reqs, hba->nutrs) {
		if (ufshcd_clear_cmd(hba, tag)) {
			err_xfer = true;
			goto lock_skip_pending_xfer_clear;
		}
	}

	/* Clear pending task management requests */
	for_each_set_bit(tag, &hba->outstanding_tasks, hba->nutmrs) {
		if (ufshcd_clear_tm_cmd(hba, tag)) {
			err_tm = true;
			goto lock_skip_pending_xfer_clear;
		}
	}

lock_skip_pending_xfer_clear:
	spin_lock_irqsave(hba->host->host_lock, flags);

	/* Complete the requests that are cleared by s/w */
	ufshcd_complete_requests(hba);

	if (err_xfer || err_tm)
		needs_reset = true;

skip_pending_xfer_clear:
	/* Fatal errors need reset */
	if (needs_reset) {
		unsigned long max_doorbells = (1UL << hba->nutrs) - 1;

		/*
		 * ufshcd_reset_and_restore() does the link reinitialization
		 * which will need atleast one empty doorbell slot to send the
		 * device management commands (NOP and query commands).
		 * If there is no slot empty at this moment then free up last
		 * slot forcefully.
		 */
		if (hba->outstanding_reqs == max_doorbells)
			__ufshcd_transfer_req_compl(hba,
						    (1UL << (hba->nutrs - 1)));

		spin_unlock_irqrestore(hba->host->host_lock, flags);
		err = ufshcd_reset_and_restore(hba);
		spin_lock_irqsave(hba->host->host_lock, flags);
		if (err) {
			dev_err(hba->dev, "%s: reset and restore failed\n",
					__func__);
			hba->ufshcd_state = UFSHCD_STATE_ERROR;
		}
		/*
		 * Inform scsi mid-layer that we did reset and allow to handle
		 * Unit Attention properly.
		 */
		scsi_report_bus_reset(hba->host, 0);
		hba->saved_err = 0;
		hba->saved_uic_err = 0;
	}

skip_err_handling:
	if (!needs_reset) {
		hba->ufshcd_state = UFSHCD_STATE_OPERATIONAL;
		if (hba->saved_err || hba->saved_uic_err)
			dev_err_ratelimited(hba->dev, "%s: exit: saved_err 0x%x saved_uic_err 0x%x",
			    __func__, hba->saved_err, hba->saved_uic_err);
	}

	ufshcd_clear_eh_in_progress(hba);

out:
	spin_unlock_irqrestore(hba->host->host_lock, flags);
	ufshcd_scsi_unblock_requests(hba);
	ufshcd_release(hba);
	pm_runtime_put_sync(hba->dev);
}

static void ufshcd_update_uic_reg_hist(struct ufs_uic_err_reg_hist *reg_hist,
		u32 reg)
{
	reg_hist->reg[reg_hist->pos] = reg;
	reg_hist->tstamp[reg_hist->pos] = ktime_get();
	reg_hist->pos = (reg_hist->pos + 1) % UIC_ERR_REG_HIST_LENGTH;
}

/**
 * ufshcd_update_uic_error - check and set fatal UIC error flags.
 * @hba: per-adapter instance
 */
static void ufshcd_update_uic_error(struct ufs_hba *hba)
{
	u32 reg;

	/* PHY layer lane error */
	reg = ufshcd_readl(hba, REG_UIC_ERROR_CODE_PHY_ADAPTER_LAYER);
	/* Ignore LINERESET indication, as this is not an error */
	if ((reg & UIC_PHY_ADAPTER_LAYER_ERROR) &&
			(reg & UIC_PHY_ADAPTER_LAYER_LANE_ERR_MASK)) {
		/*
		 * To know whether this error is fatal or not, DB timeout
		 * must be checked but this error is handled separately.
		 */
		dev_dbg(hba->dev, "%s: UIC Lane error reported\n", __func__);
		ufshcd_update_uic_reg_hist(&hba->ufs_stats.pa_err, reg);
	}

	/* PA_INIT_ERROR is fatal and needs UIC reset */
	reg = ufshcd_readl(hba, REG_UIC_ERROR_CODE_DATA_LINK_LAYER);
	if (reg)
		ufshcd_update_uic_reg_hist(&hba->ufs_stats.dl_err, reg);

	if (reg & UIC_DATA_LINK_LAYER_ERROR_PA_INIT)
		hba->uic_error |= UFSHCD_UIC_DL_PA_INIT_ERROR;
	else if (hba->dev_quirks &
		   UFS_DEVICE_QUIRK_RECOVERY_FROM_DL_NAC_ERRORS) {
		if (reg & UIC_DATA_LINK_LAYER_ERROR_NAC_RECEIVED)
			hba->uic_error |=
				UFSHCD_UIC_DL_NAC_RECEIVED_ERROR;
		else if (reg & UIC_DATA_LINK_LAYER_ERROR_TCx_REPLAY_TIMEOUT)
			hba->uic_error |= UFSHCD_UIC_DL_TCx_REPLAY_ERROR;
	}

	/* UIC NL/TL/DME errors needs software retry */
	reg = ufshcd_readl(hba, REG_UIC_ERROR_CODE_NETWORK_LAYER);
	if (reg) {
		ufshcd_update_uic_reg_hist(&hba->ufs_stats.nl_err, reg);
		hba->uic_error |= UFSHCD_UIC_NL_ERROR;
	}

	reg = ufshcd_readl(hba, REG_UIC_ERROR_CODE_TRANSPORT_LAYER);
	if (reg) {
		ufshcd_update_uic_reg_hist(&hba->ufs_stats.tl_err, reg);
		hba->uic_error |= UFSHCD_UIC_TL_ERROR;
	}

	reg = ufshcd_readl(hba, REG_UIC_ERROR_CODE_DME);
	if (reg) {
		ufshcd_update_uic_reg_hist(&hba->ufs_stats.dme_err, reg);
		hba->uic_error |= UFSHCD_UIC_DME_ERROR;
	}

	dev_dbg(hba->dev, "%s: UIC error flags = 0x%08x\n",
			__func__, hba->uic_error);
}

/**
 * ufshcd_check_errors - Check for errors that need s/w attention
 * @hba: per-adapter instance
 */
static void ufshcd_check_errors(struct ufs_hba *hba)
{
	bool queue_eh_work = false;

	if (hba->errors & INT_FATAL_ERRORS)
		queue_eh_work = true;

	if (hba->errors & UIC_ERROR) {
		hba->uic_error = 0;
		ufshcd_update_uic_error(hba);
		if (hba->uic_error)
			queue_eh_work = true;
	}

	if (queue_eh_work) {
		/*
		 * update the transfer error masks to sticky bits, let's do this
		 * irrespective of current ufshcd_state.
		 */
		hba->saved_err |= hba->errors;
		hba->saved_uic_err |= hba->uic_error;

		/* handle fatal errors only when link is functional */
		if (hba->ufshcd_state == UFSHCD_STATE_OPERATIONAL) {
			/* block commands from scsi mid-layer */
			ufshcd_scsi_block_requests(hba);

			hba->ufshcd_state = UFSHCD_STATE_EH_SCHEDULED;

			/* dump controller state before resetting */
			if (hba->saved_err & (INT_FATAL_ERRORS | UIC_ERROR)) {
				bool pr_prdt = !!(hba->saved_err &
						SYSTEM_BUS_FATAL_ERROR);

				dev_err(hba->dev, "%s: saved_err 0x%x saved_uic_err 0x%x\n",
					__func__, hba->saved_err,
					hba->saved_uic_err);

				ufshcd_print_host_regs(hba);
				ufshcd_print_pwr_info(hba);
				ufshcd_print_tmrs(hba, hba->outstanding_tasks);
				ufshcd_print_trs(hba, hba->outstanding_reqs,
							pr_prdt);
			}
			schedule_work(&hba->eh_work);
		}
	}
	/*
	 * if (!queue_eh_work) -
	 * Other errors are either non-fatal where host recovers
	 * itself without s/w intervention or errors that will be
	 * handled by the SCSI core layer.
	 */
}

/**
 * ufshcd_tmc_handler - handle task management function completion
 * @hba: per adapter instance
 */
static void ufshcd_tmc_handler(struct ufs_hba *hba)
{
	u32 tm_doorbell;

	tm_doorbell = ufshcd_readl(hba, REG_UTP_TASK_REQ_DOOR_BELL);
	hba->tm_condition = tm_doorbell ^ hba->outstanding_tasks;
	wake_up(&hba->tm_wq);
}

/**
 * ufshcd_sl_intr - Interrupt service routine
 * @hba: per adapter instance
 * @intr_status: contains interrupts generated by the controller
 */
static void ufshcd_sl_intr(struct ufs_hba *hba, u32 intr_status)
{
	hba->errors = UFSHCD_ERROR_MASK & intr_status;
	if (hba->errors)
		ufshcd_check_errors(hba);

	if (intr_status & UFSHCD_UIC_MASK)
		ufshcd_uic_cmd_compl(hba, intr_status);

	if (intr_status & UTP_TASK_REQ_COMPL)
		ufshcd_tmc_handler(hba);

	if (intr_status & UTP_TRANSFER_REQ_COMPL)
		ufshcd_transfer_req_compl(hba);
}

/**
 * ufshcd_intr - Main interrupt service routine
 * @irq: irq number
 * @__hba: pointer to adapter instance
 *
 * Returns IRQ_HANDLED - If interrupt is valid
 *		IRQ_NONE - If invalid interrupt
 */
static irqreturn_t ufshcd_intr(int irq, void *__hba)
{
	u32 intr_status, enabled_intr_status;
	irqreturn_t retval = IRQ_NONE;
	struct ufs_hba *hba = __hba;
	int retries = hba->nutrs;

	spin_lock(hba->host->host_lock);
	intr_status = ufshcd_readl(hba, REG_INTERRUPT_STATUS);

	/*
	 * There could be max of hba->nutrs reqs in flight and in worst case
	 * if the reqs get finished 1 by 1 after the interrupt status is
	 * read, make sure we handle them by checking the interrupt status
	 * again in a loop until we process all of the reqs before returning.
	 */
	do {
		enabled_intr_status =
			intr_status & ufshcd_readl(hba, REG_INTERRUPT_ENABLE);
		if (intr_status)
			ufshcd_writel(hba, intr_status, REG_INTERRUPT_STATUS);
		if (enabled_intr_status) {
			ufshcd_sl_intr(hba, enabled_intr_status);
			retval = IRQ_HANDLED;
		}

		intr_status = ufshcd_readl(hba, REG_INTERRUPT_STATUS);
	} while (intr_status && --retries);

	spin_unlock(hba->host->host_lock);
	return retval;
}

static int ufshcd_clear_tm_cmd(struct ufs_hba *hba, int tag)
{
	int err = 0;
	u32 mask = 1 << tag;
	unsigned long flags;

	if (!test_bit(tag, &hba->outstanding_tasks))
		goto out;

	spin_lock_irqsave(hba->host->host_lock, flags);
	ufshcd_utmrl_clear(hba, tag);
	spin_unlock_irqrestore(hba->host->host_lock, flags);

	/* poll for max. 1 sec to clear door bell register by h/w */
	err = ufshcd_wait_for_register(hba,
			REG_UTP_TASK_REQ_DOOR_BELL,
			mask, 0, 1000, 1000, true);
out:
	return err;
}

static int __ufshcd_issue_tm_cmd(struct ufs_hba *hba,
		struct utp_task_req_desc *treq, u8 tm_function)
{
	struct Scsi_Host *host = hba->host;
	unsigned long flags;
	int free_slot, task_tag, err;

	/*
	 * Get free slot, sleep if slots are unavailable.
	 * Even though we use wait_event() which sleeps indefinitely,
	 * the maximum wait time is bounded by %TM_CMD_TIMEOUT.
	 */
	wait_event(hba->tm_tag_wq, ufshcd_get_tm_free_slot(hba, &free_slot));
	ufshcd_hold(hba, false);

	spin_lock_irqsave(host->host_lock, flags);
	task_tag = hba->nutrs + free_slot;

	treq->req_header.dword_0 |= cpu_to_be32(task_tag);

	memcpy(hba->utmrdl_base_addr + free_slot, treq, sizeof(*treq));
	ufshcd_vops_setup_task_mgmt(hba, free_slot, tm_function);

	/* send command to the controller */
	__set_bit(free_slot, &hba->outstanding_tasks);

	/* Make sure descriptors are ready before ringing the task doorbell */
	wmb();

	ufshcd_writel(hba, 1 << free_slot, REG_UTP_TASK_REQ_DOOR_BELL);
	/* Make sure that doorbell is committed immediately */
	wmb();

	spin_unlock_irqrestore(host->host_lock, flags);

	ufshcd_add_tm_upiu_trace(hba, task_tag, "tm_send");

	/* wait until the task management command is completed */
	err = wait_event_timeout(hba->tm_wq,
			test_bit(free_slot, &hba->tm_condition),
			msecs_to_jiffies(TM_CMD_TIMEOUT));
	if (!err) {
		ufshcd_add_tm_upiu_trace(hba, task_tag, "tm_complete_err");
		dev_err(hba->dev, "%s: task management cmd 0x%.2x timed-out\n",
				__func__, tm_function);
		if (ufshcd_clear_tm_cmd(hba, free_slot))
			dev_WARN(hba->dev, "%s: unable clear tm cmd (slot %d) after timeout\n",
					__func__, free_slot);
		err = -ETIMEDOUT;
	} else {
		err = 0;
		memcpy(treq, hba->utmrdl_base_addr + free_slot, sizeof(*treq));

		ufshcd_add_tm_upiu_trace(hba, task_tag, "tm_complete");

		spin_lock_irqsave(hba->host->host_lock, flags);
		__clear_bit(free_slot, &hba->outstanding_tasks);
		spin_unlock_irqrestore(hba->host->host_lock, flags);

	}

	clear_bit(free_slot, &hba->tm_condition);
	ufshcd_put_tm_slot(hba, free_slot);
	wake_up(&hba->tm_tag_wq);

	ufshcd_release(hba);
	return err;
}

/**
 * ufshcd_issue_tm_cmd - issues task management commands to controller
 * @hba: per adapter instance
 * @lun_id: LUN ID to which TM command is sent
 * @task_id: task ID to which the TM command is applicable
 * @tm_function: task management function opcode
 * @tm_response: task management service response return value
 *
 * Returns non-zero value on error, zero on success.
 */
static int ufshcd_issue_tm_cmd(struct ufs_hba *hba, int lun_id, int task_id,
		u8 tm_function, u8 *tm_response)
{
	struct utp_task_req_desc treq = { { 0 }, };
	int ocs_value, err;

	/* Configure task request descriptor */
	treq.header.dword_0 = cpu_to_le32(UTP_REQ_DESC_INT_CMD);
	treq.header.dword_2 = cpu_to_le32(OCS_INVALID_COMMAND_STATUS);

	/* Configure task request UPIU */
	treq.req_header.dword_0 = cpu_to_be32(lun_id << 8) |
				  cpu_to_be32(UPIU_TRANSACTION_TASK_REQ << 24);
	treq.req_header.dword_1 = cpu_to_be32(tm_function << 16);

	/*
	 * The host shall provide the same value for LUN field in the basic
	 * header and for Input Parameter.
	 */
	treq.input_param1 = cpu_to_be32(lun_id);
	treq.input_param2 = cpu_to_be32(task_id);

	err = __ufshcd_issue_tm_cmd(hba, &treq, tm_function);
	if (err == -ETIMEDOUT)
		return err;

	ocs_value = le32_to_cpu(treq.header.dword_2) & MASK_OCS;
	if (ocs_value != OCS_SUCCESS)
		dev_err(hba->dev, "%s: failed, ocs = 0x%x\n",
				__func__, ocs_value);
	else if (tm_response)
		*tm_response = be32_to_cpu(treq.output_param1) &
				MASK_TM_SERVICE_RESP;
	return err;
}

/**
 * ufshcd_issue_devman_upiu_cmd - API for sending "utrd" type requests
 * @hba:	per-adapter instance
 * @req_upiu:	upiu request
 * @rsp_upiu:	upiu reply
 * @msgcode:	message code, one of UPIU Transaction Codes Initiator to Target
 * @desc_buff:	pointer to descriptor buffer, NULL if NA
 * @buff_len:	descriptor size, 0 if NA
 * @desc_op:	descriptor operation
 *
 * Those type of requests uses UTP Transfer Request Descriptor - utrd.
 * Therefore, it "rides" the device management infrastructure: uses its tag and
 * tasks work queues.
 *
 * Since there is only one available tag for device management commands,
 * the caller is expected to hold the hba->dev_cmd.lock mutex.
 */
static int ufshcd_issue_devman_upiu_cmd(struct ufs_hba *hba,
					struct utp_upiu_req *req_upiu,
					struct utp_upiu_req *rsp_upiu,
					u8 *desc_buff, int *buff_len,
					int cmd_type,
					enum query_opcode desc_op)
{
	struct ufshcd_lrb *lrbp;
	int err = 0;
	int tag;
	struct completion wait;
	unsigned long flags;
	u32 upiu_flags;

	down_read(&hba->clk_scaling_lock);

	wait_event(hba->dev_cmd.tag_wq, ufshcd_get_dev_cmd_tag(hba, &tag));

	init_completion(&wait);
	lrbp = &hba->lrb[tag];
	WARN_ON(lrbp->cmd);

	lrbp->cmd = NULL;
	lrbp->sense_bufflen = 0;
	lrbp->sense_buffer = NULL;
	lrbp->task_tag = tag;
	lrbp->lun = 0;
	lrbp->intr_cmd = true;
	hba->dev_cmd.type = cmd_type;

	switch (hba->ufs_version) {
	case UFSHCI_VERSION_10:
	case UFSHCI_VERSION_11:
		lrbp->command_type = UTP_CMD_TYPE_DEV_MANAGE;
		break;
	default:
		lrbp->command_type = UTP_CMD_TYPE_UFS_STORAGE;
		break;
	}

	/* update the task tag in the request upiu */
	req_upiu->header.dword_0 |= cpu_to_be32(tag);

	ufshcd_prepare_req_desc_hdr(lrbp, &upiu_flags, DMA_NONE);

	/* just copy the upiu request as it is */
	memcpy(lrbp->ucd_req_ptr, req_upiu, sizeof(*lrbp->ucd_req_ptr));
	if (desc_buff && desc_op == UPIU_QUERY_OPCODE_WRITE_DESC) {
		/* The Data Segment Area is optional depending upon the query
		 * function value. for WRITE DESCRIPTOR, the data segment
		 * follows right after the tsf.
		 */
		memcpy(lrbp->ucd_req_ptr + 1, desc_buff, *buff_len);
		*buff_len = 0;
	}

	memset(lrbp->ucd_rsp_ptr, 0, sizeof(struct utp_upiu_rsp));

	hba->dev_cmd.complete = &wait;

	/* Make sure descriptors are ready before ringing the doorbell */
	wmb();
	spin_lock_irqsave(hba->host->host_lock, flags);
	ufshcd_send_command(hba, tag);
	spin_unlock_irqrestore(hba->host->host_lock, flags);

	/*
	 * ignore the returning value here - ufshcd_check_query_response is
	 * bound to fail since dev_cmd.query and dev_cmd.type were left empty.
	 * read the response directly ignoring all errors.
	 */
	ufshcd_wait_for_dev_cmd(hba, lrbp, QUERY_REQ_TIMEOUT);

	/* just copy the upiu response as it is */
	memcpy(rsp_upiu, lrbp->ucd_rsp_ptr, sizeof(*rsp_upiu));

	ufshcd_put_dev_cmd_tag(hba, tag);
	wake_up(&hba->dev_cmd.tag_wq);
	up_read(&hba->clk_scaling_lock);
	return err;
}

/**
 * ufshcd_exec_raw_upiu_cmd - API function for sending raw upiu commands
 * @hba:	per-adapter instance
 * @req_upiu:	upiu request
 * @rsp_upiu:	upiu reply - only 8 DW as we do not support scsi commands
 * @msgcode:	message code, one of UPIU Transaction Codes Initiator to Target
 * @desc_buff:	pointer to descriptor buffer, NULL if NA
 * @buff_len:	descriptor size, 0 if NA
 * @desc_op:	descriptor operation
 *
 * Supports UTP Transfer requests (nop and query), and UTP Task
 * Management requests.
 * It is up to the caller to fill the upiu conent properly, as it will
 * be copied without any further input validations.
 */
int ufshcd_exec_raw_upiu_cmd(struct ufs_hba *hba,
			     struct utp_upiu_req *req_upiu,
			     struct utp_upiu_req *rsp_upiu,
			     int msgcode,
			     u8 *desc_buff, int *buff_len,
			     enum query_opcode desc_op)
{
	int err;
	int cmd_type = DEV_CMD_TYPE_QUERY;
	struct utp_task_req_desc treq = { { 0 }, };
	int ocs_value;
	u8 tm_f = be32_to_cpu(req_upiu->header.dword_1) >> 16 & MASK_TM_FUNC;

	if (desc_buff && desc_op != UPIU_QUERY_OPCODE_WRITE_DESC) {
		err = -ENOTSUPP;
		goto out;
	}

	switch (msgcode) {
	case UPIU_TRANSACTION_NOP_OUT:
		cmd_type = DEV_CMD_TYPE_NOP;
		/* fall through */
	case UPIU_TRANSACTION_QUERY_REQ:
		ufshcd_hold(hba, false);
		mutex_lock(&hba->dev_cmd.lock);
		err = ufshcd_issue_devman_upiu_cmd(hba, req_upiu, rsp_upiu,
						   desc_buff, buff_len,
						   cmd_type, desc_op);
		mutex_unlock(&hba->dev_cmd.lock);
		ufshcd_release(hba);

		break;
	case UPIU_TRANSACTION_TASK_REQ:
		treq.header.dword_0 = cpu_to_le32(UTP_REQ_DESC_INT_CMD);
		treq.header.dword_2 = cpu_to_le32(OCS_INVALID_COMMAND_STATUS);

		memcpy(&treq.req_header, req_upiu, sizeof(*req_upiu));

		err = __ufshcd_issue_tm_cmd(hba, &treq, tm_f);
		if (err == -ETIMEDOUT)
			break;

		ocs_value = le32_to_cpu(treq.header.dword_2) & MASK_OCS;
		if (ocs_value != OCS_SUCCESS) {
			dev_err(hba->dev, "%s: failed, ocs = 0x%x\n", __func__,
				ocs_value);
			break;
		}

		memcpy(rsp_upiu, &treq.rsp_header, sizeof(*rsp_upiu));

		break;
	default:
		err = -EINVAL;

		break;
	}

out:
	return err;
}

/**
 * ufshcd_eh_device_reset_handler - device reset handler registered to
 *                                    scsi layer.
 * @cmd: SCSI command pointer
 *
 * Returns SUCCESS/FAILED
 */
static int ufshcd_eh_device_reset_handler(struct scsi_cmnd *cmd)
{
	struct Scsi_Host *host;
	struct ufs_hba *hba;
	unsigned int tag;
	u32 pos;
	int err;
	u8 resp = 0xF;
	struct ufshcd_lrb *lrbp;
	unsigned long flags;

	host = cmd->device->host;
	hba = shost_priv(host);
	tag = cmd->request->tag;

	lrbp = &hba->lrb[tag];
	err = ufshcd_issue_tm_cmd(hba, lrbp->lun, 0, UFS_LOGICAL_RESET, &resp);
	if (err || resp != UPIU_TASK_MANAGEMENT_FUNC_COMPL) {
		if (!err)
			err = resp;
		goto out;
	}

	/* clear the commands that were pending for corresponding LUN */
	for_each_set_bit(pos, &hba->outstanding_reqs, hba->nutrs) {
		if (hba->lrb[pos].lun == lrbp->lun) {
			err = ufshcd_clear_cmd(hba, pos);
			if (err)
				break;
		}
	}
	spin_lock_irqsave(host->host_lock, flags);
	ufshcd_transfer_req_compl(hba);
	spin_unlock_irqrestore(host->host_lock, flags);

out:
	hba->req_abort_count = 0;
	if (!err) {
		err = SUCCESS;
	} else {
		dev_err(hba->dev, "%s: failed with err %d\n", __func__, err);
		err = FAILED;
	}
	return err;
}

static void ufshcd_set_req_abort_skip(struct ufs_hba *hba, unsigned long bitmap)
{
	struct ufshcd_lrb *lrbp;
	int tag;

	for_each_set_bit(tag, &bitmap, hba->nutrs) {
		lrbp = &hba->lrb[tag];
		lrbp->req_abort_skip = true;
	}
}

/**
 * ufshcd_abort - abort a specific command
 * @cmd: SCSI command pointer
 *
 * Abort the pending command in device by sending UFS_ABORT_TASK task management
 * command, and in host controller by clearing the door-bell register. There can
 * be race between controller sending the command to the device while abort is
 * issued. To avoid that, first issue UFS_QUERY_TASK to check if the command is
 * really issued and then try to abort it.
 *
 * Returns SUCCESS/FAILED
 */
static int ufshcd_abort(struct scsi_cmnd *cmd)
{
	struct Scsi_Host *host;
	struct ufs_hba *hba;
	unsigned long flags;
	unsigned int tag;
	int err = 0;
	int poll_cnt;
	u8 resp = 0xF;
	struct ufshcd_lrb *lrbp;
	u32 reg;

	host = cmd->device->host;
	hba = shost_priv(host);
	tag = cmd->request->tag;
	lrbp = &hba->lrb[tag];
	if (!ufshcd_valid_tag(hba, tag)) {
		dev_err(hba->dev,
			"%s: invalid command tag %d: cmd=0x%p, cmd->request=0x%p",
			__func__, tag, cmd, cmd->request);
		BUG();
	}

	/*
	 * Task abort to the device W-LUN is illegal. When this command
	 * will fail, due to spec violation, scsi err handling next step
	 * will be to send LU reset which, again, is a spec violation.
	 * To avoid these unnecessary/illegal step we skip to the last error
	 * handling stage: reset and restore.
	 */
	if (lrbp->lun == UFS_UPIU_UFS_DEVICE_WLUN)
		return ufshcd_eh_host_reset_handler(cmd);

	ufshcd_hold(hba, false);
	reg = ufshcd_readl(hba, REG_UTP_TRANSFER_REQ_DOOR_BELL);
	/* If command is already aborted/completed, return SUCCESS */
	if (!(test_bit(tag, &hba->outstanding_reqs))) {
		dev_err(hba->dev,
			"%s: cmd at tag %d already completed, outstanding=0x%lx, doorbell=0x%x\n",
			__func__, tag, hba->outstanding_reqs, reg);
		goto out;
	}

	if (!(reg & (1 << tag))) {
		dev_err(hba->dev,
		"%s: cmd was completed, but without a notifying intr, tag = %d",
		__func__, tag);
	}

	/* Print Transfer Request of aborted task */
	dev_err(hba->dev, "%s: Device abort task at tag %d\n", __func__, tag);

	/*
	 * Print detailed info about aborted request.
	 * As more than one request might get aborted at the same time,
	 * print full information only for the first aborted request in order
	 * to reduce repeated printouts. For other aborted requests only print
	 * basic details.
	 */
	scsi_print_command(hba->lrb[tag].cmd);
	if (!hba->req_abort_count) {
		ufshcd_print_host_regs(hba);
		ufshcd_print_host_state(hba);
		ufshcd_print_pwr_info(hba);
		ufshcd_print_trs(hba, 1 << tag, true);
	} else {
		ufshcd_print_trs(hba, 1 << tag, false);
	}
	hba->req_abort_count++;

	/* Skip task abort in case previous aborts failed and report failure */
	if (lrbp->req_abort_skip) {
		err = -EIO;
		goto out;
	}

	for (poll_cnt = 100; poll_cnt; poll_cnt--) {
		err = ufshcd_issue_tm_cmd(hba, lrbp->lun, lrbp->task_tag,
				UFS_QUERY_TASK, &resp);
		if (!err && resp == UPIU_TASK_MANAGEMENT_FUNC_SUCCEEDED) {
			/* cmd pending in the device */
			dev_err(hba->dev, "%s: cmd pending in the device. tag = %d\n",
				__func__, tag);
			break;
		} else if (!err && resp == UPIU_TASK_MANAGEMENT_FUNC_COMPL) {
			/*
			 * cmd not pending in the device, check if it is
			 * in transition.
			 */
			dev_err(hba->dev, "%s: cmd at tag %d not pending in the device.\n",
				__func__, tag);
			reg = ufshcd_readl(hba, REG_UTP_TRANSFER_REQ_DOOR_BELL);
			if (reg & (1 << tag)) {
				/* sleep for max. 200us to stabilize */
				usleep_range(100, 200);
				continue;
			}
			/* command completed already */
			dev_err(hba->dev, "%s: cmd at tag %d successfully cleared from DB.\n",
				__func__, tag);
			goto out;
		} else {
			dev_err(hba->dev,
				"%s: no response from device. tag = %d, err %d\n",
				__func__, tag, err);
			if (!err)
				err = resp; /* service response error */
			goto out;
		}
	}

	if (!poll_cnt) {
		err = -EBUSY;
		goto out;
	}

	err = ufshcd_issue_tm_cmd(hba, lrbp->lun, lrbp->task_tag,
			UFS_ABORT_TASK, &resp);
	if (err || resp != UPIU_TASK_MANAGEMENT_FUNC_COMPL) {
		if (!err) {
			err = resp; /* service response error */
			dev_err(hba->dev, "%s: issued. tag = %d, err %d\n",
				__func__, tag, err);
		}
		goto out;
	}

	err = ufshcd_clear_cmd(hba, tag);
	if (err) {
		dev_err(hba->dev, "%s: Failed clearing cmd at tag %d, err %d\n",
			__func__, tag, err);
		goto out;
	}

	scsi_dma_unmap(cmd);

	spin_lock_irqsave(host->host_lock, flags);
	ufshcd_outstanding_req_clear(hba, tag);
	hba->lrb[tag].cmd = NULL;
	spin_unlock_irqrestore(host->host_lock, flags);

	clear_bit_unlock(tag, &hba->lrb_in_use);
	wake_up(&hba->dev_cmd.tag_wq);

out:
	if (!err) {
		err = SUCCESS;
	} else {
		dev_err(hba->dev, "%s: failed with err %d\n", __func__, err);
		ufshcd_set_req_abort_skip(hba, hba->outstanding_reqs);
		err = FAILED;
	}

	/*
	 * This ufshcd_release() corresponds to the original scsi cmd that got
	 * aborted here (as we won't get any IRQ for it).
	 */
	ufshcd_release(hba);
	return err;
}

/**
 * ufshcd_host_reset_and_restore - reset and restore host controller
 * @hba: per-adapter instance
 *
 * Note that host controller reset may issue DME_RESET to
 * local and remote (device) Uni-Pro stack and the attributes
 * are reset to default state.
 *
 * Returns zero on success, non-zero on failure
 */
static int ufshcd_host_reset_and_restore(struct ufs_hba *hba)
{
	int err;
	unsigned long flags;

	/* Reset the host controller */
	spin_lock_irqsave(hba->host->host_lock, flags);
	ufshcd_hba_stop(hba, false);
	spin_unlock_irqrestore(hba->host->host_lock, flags);

	/* scale up clocks to max frequency before full reinitialization */
	ufshcd_scale_clks(hba, true);

	err = ufshcd_hba_enable(hba);
	if (err)
		goto out;

	/* Establish the link again and restore the device */
	err = ufshcd_probe_hba(hba);

	if (!err && (hba->ufshcd_state != UFSHCD_STATE_OPERATIONAL))
		err = -EIO;
out:
	if (err)
		dev_err(hba->dev, "%s: Host init failed %d\n", __func__, err);

	return err;
}

/**
 * ufshcd_reset_and_restore - reset and re-initialize host/device
 * @hba: per-adapter instance
 *
 * Reset and recover device, host and re-establish link. This
 * is helpful to recover the communication in fatal error conditions.
 *
 * Returns zero on success, non-zero on failure
 */
static int ufshcd_reset_and_restore(struct ufs_hba *hba)
{
	int err = 0;
	unsigned long flags;
	int retries = MAX_HOST_RESET_RETRIES;

	do {
		err = ufshcd_host_reset_and_restore(hba);
	} while (err && --retries);

	/*
	 * After reset the door-bell might be cleared, complete
	 * outstanding requests in s/w here.
	 */
	spin_lock_irqsave(hba->host->host_lock, flags);
	ufshcd_transfer_req_compl(hba);
	ufshcd_tmc_handler(hba);
	spin_unlock_irqrestore(hba->host->host_lock, flags);

	return err;
}

/**
 * ufshcd_eh_host_reset_handler - host reset handler registered to scsi layer
 * @cmd: SCSI command pointer
 *
 * Returns SUCCESS/FAILED
 */
static int ufshcd_eh_host_reset_handler(struct scsi_cmnd *cmd)
{
	int err;
	unsigned long flags;
	struct ufs_hba *hba;

	hba = shost_priv(cmd->device->host);

	ufshcd_hold(hba, false);
	/*
	 * Check if there is any race with fatal error handling.
	 * If so, wait for it to complete. Even though fatal error
	 * handling does reset and restore in some cases, don't assume
	 * anything out of it. We are just avoiding race here.
	 */
	do {
		spin_lock_irqsave(hba->host->host_lock, flags);
		if (!(work_pending(&hba->eh_work) ||
			    hba->ufshcd_state == UFSHCD_STATE_RESET ||
			    hba->ufshcd_state == UFSHCD_STATE_EH_SCHEDULED))
			break;
		spin_unlock_irqrestore(hba->host->host_lock, flags);
		dev_dbg(hba->dev, "%s: reset in progress\n", __func__);
		flush_work(&hba->eh_work);
	} while (1);

	hba->ufshcd_state = UFSHCD_STATE_RESET;
	ufshcd_set_eh_in_progress(hba);
	spin_unlock_irqrestore(hba->host->host_lock, flags);

	err = ufshcd_reset_and_restore(hba);

	spin_lock_irqsave(hba->host->host_lock, flags);
	if (!err) {
		err = SUCCESS;
		hba->ufshcd_state = UFSHCD_STATE_OPERATIONAL;
	} else {
		err = FAILED;
		hba->ufshcd_state = UFSHCD_STATE_ERROR;
	}
	ufshcd_clear_eh_in_progress(hba);
	spin_unlock_irqrestore(hba->host->host_lock, flags);

	ufshcd_release(hba);
	return err;
}

/**
 * ufshcd_get_max_icc_level - calculate the ICC level
 * @sup_curr_uA: max. current supported by the regulator
 * @start_scan: row at the desc table to start scan from
 * @buff: power descriptor buffer
 *
 * Returns calculated max ICC level for specific regulator
 */
static u32 ufshcd_get_max_icc_level(int sup_curr_uA, u32 start_scan, char *buff)
{
	int i;
	int curr_uA;
	u16 data;
	u16 unit;

	for (i = start_scan; i >= 0; i--) {
		data = be16_to_cpup((__be16 *)&buff[2 * i]);
		unit = (data & ATTR_ICC_LVL_UNIT_MASK) >>
						ATTR_ICC_LVL_UNIT_OFFSET;
		curr_uA = data & ATTR_ICC_LVL_VALUE_MASK;
		switch (unit) {
		case UFSHCD_NANO_AMP:
			curr_uA = curr_uA / 1000;
			break;
		case UFSHCD_MILI_AMP:
			curr_uA = curr_uA * 1000;
			break;
		case UFSHCD_AMP:
			curr_uA = curr_uA * 1000 * 1000;
			break;
		case UFSHCD_MICRO_AMP:
		default:
			break;
		}
		if (sup_curr_uA >= curr_uA)
			break;
	}
	if (i < 0) {
		i = 0;
		pr_err("%s: Couldn't find valid icc_level = %d", __func__, i);
	}

	return (u32)i;
}

/**
 * ufshcd_calc_icc_level - calculate the max ICC level
 * In case regulators are not initialized we'll return 0
 * @hba: per-adapter instance
 * @desc_buf: power descriptor buffer to extract ICC levels from.
 * @len: length of desc_buff
 *
 * Returns calculated ICC level
 */
static u32 ufshcd_find_max_sup_active_icc_level(struct ufs_hba *hba,
							u8 *desc_buf, int len)
{
	u32 icc_level = 0;

	if (!hba->vreg_info.vcc || !hba->vreg_info.vccq ||
						!hba->vreg_info.vccq2) {
		dev_err(hba->dev,
			"%s: Regulator capability was not set, actvIccLevel=%d",
							__func__, icc_level);
		goto out;
	}

	if (hba->vreg_info.vcc)
		icc_level = ufshcd_get_max_icc_level(
				hba->vreg_info.vcc->max_uA,
				POWER_DESC_MAX_ACTV_ICC_LVLS - 1,
				&desc_buf[PWR_DESC_ACTIVE_LVLS_VCC_0]);

	if (hba->vreg_info.vccq)
		icc_level = ufshcd_get_max_icc_level(
				hba->vreg_info.vccq->max_uA,
				icc_level,
				&desc_buf[PWR_DESC_ACTIVE_LVLS_VCCQ_0]);

	if (hba->vreg_info.vccq2)
		icc_level = ufshcd_get_max_icc_level(
				hba->vreg_info.vccq2->max_uA,
				icc_level,
				&desc_buf[PWR_DESC_ACTIVE_LVLS_VCCQ2_0]);
out:
	return icc_level;
}

static void ufshcd_init_icc_levels(struct ufs_hba *hba)
{
	int ret;
	int buff_len = hba->desc_size.pwr_desc;
	u8 *desc_buf;

	desc_buf = kmalloc(buff_len, GFP_KERNEL);
	if (!desc_buf)
		return;

	ret = ufshcd_read_power_desc(hba, desc_buf, buff_len);
	if (ret) {
		dev_err(hba->dev,
			"%s: Failed reading power descriptor.len = %d ret = %d",
			__func__, buff_len, ret);
		goto out;
	}

	hba->init_prefetch_data.icc_level =
			ufshcd_find_max_sup_active_icc_level(hba,
			desc_buf, buff_len);
	dev_dbg(hba->dev, "%s: setting icc_level 0x%x",
			__func__, hba->init_prefetch_data.icc_level);

	ret = ufshcd_query_attr_retry(hba, UPIU_QUERY_OPCODE_WRITE_ATTR,
		QUERY_ATTR_IDN_ACTIVE_ICC_LVL, 0, 0,
		&hba->init_prefetch_data.icc_level);

	if (ret)
		dev_err(hba->dev,
			"%s: Failed configuring bActiveICCLevel = %d ret = %d",
			__func__, hba->init_prefetch_data.icc_level , ret);

out:
	kfree(desc_buf);
}

/**
 * ufshcd_scsi_add_wlus - Adds required W-LUs
 * @hba: per-adapter instance
 *
 * UFS device specification requires the UFS devices to support 4 well known
 * logical units:
 *	"REPORT_LUNS" (address: 01h)
 *	"UFS Device" (address: 50h)
 *	"RPMB" (address: 44h)
 *	"BOOT" (address: 30h)
 * UFS device's power management needs to be controlled by "POWER CONDITION"
 * field of SSU (START STOP UNIT) command. But this "power condition" field
 * will take effect only when its sent to "UFS device" well known logical unit
 * hence we require the scsi_device instance to represent this logical unit in
 * order for the UFS host driver to send the SSU command for power management.
 *
 * We also require the scsi_device instance for "RPMB" (Replay Protected Memory
 * Block) LU so user space process can control this LU. User space may also
 * want to have access to BOOT LU.
 *
 * This function adds scsi device instances for each of all well known LUs
 * (except "REPORT LUNS" LU).
 *
 * Returns zero on success (all required W-LUs are added successfully),
 * non-zero error value on failure (if failed to add any of the required W-LU).
 */
static int ufshcd_scsi_add_wlus(struct ufs_hba *hba)
{
	int ret = 0;
	struct scsi_device *sdev_rpmb;
	struct scsi_device *sdev_boot;

	hba->sdev_ufs_device = __scsi_add_device(hba->host, 0, 0,
		ufshcd_upiu_wlun_to_scsi_wlun(UFS_UPIU_UFS_DEVICE_WLUN), NULL);
	if (IS_ERR(hba->sdev_ufs_device)) {
		ret = PTR_ERR(hba->sdev_ufs_device);
		hba->sdev_ufs_device = NULL;
		goto out;
	}
	scsi_device_put(hba->sdev_ufs_device);

	sdev_rpmb = __scsi_add_device(hba->host, 0, 0,
		ufshcd_upiu_wlun_to_scsi_wlun(UFS_UPIU_RPMB_WLUN), NULL);
	if (IS_ERR(sdev_rpmb)) {
		ret = PTR_ERR(sdev_rpmb);
		goto remove_sdev_ufs_device;
	}
	scsi_device_put(sdev_rpmb);

	sdev_boot = __scsi_add_device(hba->host, 0, 0,
		ufshcd_upiu_wlun_to_scsi_wlun(UFS_UPIU_BOOT_WLUN), NULL);
	if (IS_ERR(sdev_boot))
		dev_err(hba->dev, "%s: BOOT WLUN not found\n", __func__);
	else
		scsi_device_put(sdev_boot);
	goto out;

remove_sdev_ufs_device:
	scsi_remove_device(hba->sdev_ufs_device);
out:
	return ret;
}

static int ufs_get_device_desc(struct ufs_hba *hba,
			       struct ufs_dev_desc *dev_desc)
{
	int err;
	size_t buff_len;
	u8 model_index;
	u8 *desc_buf;

	buff_len = max_t(size_t, hba->desc_size.dev_desc,
			 QUERY_DESC_MAX_SIZE + 1);
	desc_buf = kmalloc(buff_len, GFP_KERNEL);
	if (!desc_buf) {
		err = -ENOMEM;
		goto out;
	}

	err = ufshcd_read_device_desc(hba, desc_buf, hba->desc_size.dev_desc);
	if (err) {
		dev_err(hba->dev, "%s: Failed reading Device Desc. err = %d\n",
			__func__, err);
		goto out;
	}

	/*
	 * getting vendor (manufacturerID) and Bank Index in big endian
	 * format
	 */
	dev_desc->wmanufacturerid = desc_buf[DEVICE_DESC_PARAM_MANF_ID] << 8 |
				     desc_buf[DEVICE_DESC_PARAM_MANF_ID + 1];

	model_index = desc_buf[DEVICE_DESC_PARAM_PRDCT_NAME];

	/* Zero-pad entire buffer for string termination. */
	memset(desc_buf, 0, buff_len);

	err = ufshcd_read_string_desc(hba, model_index, desc_buf,
				      QUERY_DESC_MAX_SIZE, true/*ASCII*/);
	if (err) {
		dev_err(hba->dev, "%s: Failed reading Product Name. err = %d\n",
			__func__, err);
		goto out;
	}

	desc_buf[QUERY_DESC_MAX_SIZE] = '\0';
	strlcpy(dev_desc->model, (desc_buf + QUERY_DESC_HDR_SIZE),
		min_t(u8, desc_buf[QUERY_DESC_LENGTH_OFFSET],
		      MAX_MODEL_LEN));

	/* Null terminate the model string */
	dev_desc->model[MAX_MODEL_LEN] = '\0';

out:
	kfree(desc_buf);
	return err;
}

static void ufs_fixup_device_setup(struct ufs_hba *hba,
				   struct ufs_dev_desc *dev_desc)
{
	struct ufs_dev_fix *f;

	for (f = ufs_fixups; f->quirk; f++) {
		if ((f->card.wmanufacturerid == dev_desc->wmanufacturerid ||
		     f->card.wmanufacturerid == UFS_ANY_VENDOR) &&
		    (STR_PRFX_EQUAL(f->card.model, dev_desc->model) ||
		     !strcmp(f->card.model, UFS_ANY_MODEL)))
			hba->dev_quirks |= f->quirk;
	}
}

/**
 * ufshcd_tune_pa_tactivate - Tunes PA_TActivate of local UniPro
 * @hba: per-adapter instance
 *
 * PA_TActivate parameter can be tuned manually if UniPro version is less than
 * 1.61. PA_TActivate needs to be greater than or equal to peerM-PHY's
 * RX_MIN_ACTIVATETIME_CAPABILITY attribute. This optimal value can help reduce
 * the hibern8 exit latency.
 *
 * Returns zero on success, non-zero error value on failure.
 */
static int ufshcd_tune_pa_tactivate(struct ufs_hba *hba)
{
	int ret = 0;
	u32 peer_rx_min_activatetime = 0, tuned_pa_tactivate;

	ret = ufshcd_dme_peer_get(hba,
				  UIC_ARG_MIB_SEL(
					RX_MIN_ACTIVATETIME_CAPABILITY,
					UIC_ARG_MPHY_RX_GEN_SEL_INDEX(0)),
				  &peer_rx_min_activatetime);
	if (ret)
		goto out;

	/* make sure proper unit conversion is applied */
	tuned_pa_tactivate =
		((peer_rx_min_activatetime * RX_MIN_ACTIVATETIME_UNIT_US)
		 / PA_TACTIVATE_TIME_UNIT_US);
	ret = ufshcd_dme_set(hba, UIC_ARG_MIB(PA_TACTIVATE),
			     tuned_pa_tactivate);

out:
	return ret;
}

/**
 * ufshcd_tune_pa_hibern8time - Tunes PA_Hibern8Time of local UniPro
 * @hba: per-adapter instance
 *
 * PA_Hibern8Time parameter can be tuned manually if UniPro version is less than
 * 1.61. PA_Hibern8Time needs to be maximum of local M-PHY's
 * TX_HIBERN8TIME_CAPABILITY & peer M-PHY's RX_HIBERN8TIME_CAPABILITY.
 * This optimal value can help reduce the hibern8 exit latency.
 *
 * Returns zero on success, non-zero error value on failure.
 */
static int ufshcd_tune_pa_hibern8time(struct ufs_hba *hba)
{
	int ret = 0;
	u32 local_tx_hibern8_time_cap = 0, peer_rx_hibern8_time_cap = 0;
	u32 max_hibern8_time, tuned_pa_hibern8time;

	ret = ufshcd_dme_get(hba,
			     UIC_ARG_MIB_SEL(TX_HIBERN8TIME_CAPABILITY,
					UIC_ARG_MPHY_TX_GEN_SEL_INDEX(0)),
				  &local_tx_hibern8_time_cap);
	if (ret)
		goto out;

	ret = ufshcd_dme_peer_get(hba,
				  UIC_ARG_MIB_SEL(RX_HIBERN8TIME_CAPABILITY,
					UIC_ARG_MPHY_RX_GEN_SEL_INDEX(0)),
				  &peer_rx_hibern8_time_cap);
	if (ret)
		goto out;

	max_hibern8_time = max(local_tx_hibern8_time_cap,
			       peer_rx_hibern8_time_cap);
	/* make sure proper unit conversion is applied */
	tuned_pa_hibern8time = ((max_hibern8_time * HIBERN8TIME_UNIT_US)
				/ PA_HIBERN8_TIME_UNIT_US);
	ret = ufshcd_dme_set(hba, UIC_ARG_MIB(PA_HIBERN8TIME),
			     tuned_pa_hibern8time);
out:
	return ret;
}

/**
 * ufshcd_quirk_tune_host_pa_tactivate - Ensures that host PA_TACTIVATE is
 * less than device PA_TACTIVATE time.
 * @hba: per-adapter instance
 *
 * Some UFS devices require host PA_TACTIVATE to be lower than device
 * PA_TACTIVATE, we need to enable UFS_DEVICE_QUIRK_HOST_PA_TACTIVATE quirk
 * for such devices.
 *
 * Returns zero on success, non-zero error value on failure.
 */
static int ufshcd_quirk_tune_host_pa_tactivate(struct ufs_hba *hba)
{
	int ret = 0;
	u32 granularity, peer_granularity;
	u32 pa_tactivate, peer_pa_tactivate;
	u32 pa_tactivate_us, peer_pa_tactivate_us;
	u8 gran_to_us_table[] = {1, 4, 8, 16, 32, 100};

	ret = ufshcd_dme_get(hba, UIC_ARG_MIB(PA_GRANULARITY),
				  &granularity);
	if (ret)
		goto out;

	ret = ufshcd_dme_peer_get(hba, UIC_ARG_MIB(PA_GRANULARITY),
				  &peer_granularity);
	if (ret)
		goto out;

	if ((granularity < PA_GRANULARITY_MIN_VAL) ||
	    (granularity > PA_GRANULARITY_MAX_VAL)) {
		dev_err(hba->dev, "%s: invalid host PA_GRANULARITY %d",
			__func__, granularity);
		return -EINVAL;
	}

	if ((peer_granularity < PA_GRANULARITY_MIN_VAL) ||
	    (peer_granularity > PA_GRANULARITY_MAX_VAL)) {
		dev_err(hba->dev, "%s: invalid device PA_GRANULARITY %d",
			__func__, peer_granularity);
		return -EINVAL;
	}

	ret = ufshcd_dme_get(hba, UIC_ARG_MIB(PA_TACTIVATE), &pa_tactivate);
	if (ret)
		goto out;

	ret = ufshcd_dme_peer_get(hba, UIC_ARG_MIB(PA_TACTIVATE),
				  &peer_pa_tactivate);
	if (ret)
		goto out;

	pa_tactivate_us = pa_tactivate * gran_to_us_table[granularity - 1];
	peer_pa_tactivate_us = peer_pa_tactivate *
			     gran_to_us_table[peer_granularity - 1];

	if (pa_tactivate_us > peer_pa_tactivate_us) {
		u32 new_peer_pa_tactivate;

		new_peer_pa_tactivate = pa_tactivate_us /
				      gran_to_us_table[peer_granularity - 1];
		new_peer_pa_tactivate++;
		ret = ufshcd_dme_peer_set(hba, UIC_ARG_MIB(PA_TACTIVATE),
					  new_peer_pa_tactivate);
	}

out:
	return ret;
}

static void ufshcd_tune_unipro_params(struct ufs_hba *hba)
{
	if (ufshcd_is_unipro_pa_params_tuning_req(hba)) {
		ufshcd_tune_pa_tactivate(hba);
		ufshcd_tune_pa_hibern8time(hba);
	}

	if (hba->dev_quirks & UFS_DEVICE_QUIRK_PA_TACTIVATE)
		/* set 1ms timeout for PA_TACTIVATE */
		ufshcd_dme_set(hba, UIC_ARG_MIB(PA_TACTIVATE), 10);

	if (hba->dev_quirks & UFS_DEVICE_QUIRK_HOST_PA_TACTIVATE)
		ufshcd_quirk_tune_host_pa_tactivate(hba);

	ufshcd_vops_apply_dev_quirks(hba);
}

static void ufshcd_clear_dbg_ufs_stats(struct ufs_hba *hba)
{
	int err_reg_hist_size = sizeof(struct ufs_uic_err_reg_hist);

	hba->ufs_stats.hibern8_exit_cnt = 0;
	hba->ufs_stats.last_hibern8_exit_tstamp = ktime_set(0, 0);

	memset(&hba->ufs_stats.pa_err, 0, err_reg_hist_size);
	memset(&hba->ufs_stats.dl_err, 0, err_reg_hist_size);
	memset(&hba->ufs_stats.nl_err, 0, err_reg_hist_size);
	memset(&hba->ufs_stats.tl_err, 0, err_reg_hist_size);
	memset(&hba->ufs_stats.dme_err, 0, err_reg_hist_size);

	hba->req_abort_count = 0;
}

static void ufshcd_init_desc_sizes(struct ufs_hba *hba)
{
	int err;

	err = ufshcd_read_desc_length(hba, QUERY_DESC_IDN_DEVICE, 0,
		&hba->desc_size.dev_desc);
	if (err)
		hba->desc_size.dev_desc = QUERY_DESC_DEVICE_DEF_SIZE;

	err = ufshcd_read_desc_length(hba, QUERY_DESC_IDN_POWER, 0,
		&hba->desc_size.pwr_desc);
	if (err)
		hba->desc_size.pwr_desc = QUERY_DESC_POWER_DEF_SIZE;

	err = ufshcd_read_desc_length(hba, QUERY_DESC_IDN_INTERCONNECT, 0,
		&hba->desc_size.interc_desc);
	if (err)
		hba->desc_size.interc_desc = QUERY_DESC_INTERCONNECT_DEF_SIZE;

	err = ufshcd_read_desc_length(hba, QUERY_DESC_IDN_CONFIGURATION, 0,
		&hba->desc_size.conf_desc);
	if (err)
		hba->desc_size.conf_desc = QUERY_DESC_CONFIGURATION_DEF_SIZE;

	err = ufshcd_read_desc_length(hba, QUERY_DESC_IDN_UNIT, 0,
		&hba->desc_size.unit_desc);
	if (err)
		hba->desc_size.unit_desc = QUERY_DESC_UNIT_DEF_SIZE;

	err = ufshcd_read_desc_length(hba, QUERY_DESC_IDN_GEOMETRY, 0,
		&hba->desc_size.geom_desc);
	if (err)
		hba->desc_size.geom_desc = QUERY_DESC_GEOMETRY_DEF_SIZE;
	err = ufshcd_read_desc_length(hba, QUERY_DESC_IDN_HEALTH, 0,
		&hba->desc_size.hlth_desc);
	if (err)
		hba->desc_size.hlth_desc = QUERY_DESC_HEALTH_DEF_SIZE;
}

static void ufshcd_def_desc_sizes(struct ufs_hba *hba)
{
	hba->desc_size.dev_desc = QUERY_DESC_DEVICE_DEF_SIZE;
	hba->desc_size.pwr_desc = QUERY_DESC_POWER_DEF_SIZE;
	hba->desc_size.interc_desc = QUERY_DESC_INTERCONNECT_DEF_SIZE;
	hba->desc_size.conf_desc = QUERY_DESC_CONFIGURATION_DEF_SIZE;
	hba->desc_size.unit_desc = QUERY_DESC_UNIT_DEF_SIZE;
	hba->desc_size.geom_desc = QUERY_DESC_GEOMETRY_DEF_SIZE;
	hba->desc_size.hlth_desc = QUERY_DESC_HEALTH_DEF_SIZE;
}

/**
 * ufshcd_probe_hba - probe hba to detect device and initialize
 * @hba: per-adapter instance
 *
 * Execute link-startup and verify device initialization
 */
static int ufshcd_probe_hba(struct ufs_hba *hba)
{
	struct ufs_dev_desc card = {0};
	int ret;
	ktime_t start = ktime_get();

	ret = ufshcd_link_startup(hba);
	if (ret)
		goto out;

	/* set the default level for urgent bkops */
	hba->urgent_bkops_lvl = BKOPS_STATUS_PERF_IMPACT;
	hba->is_urgent_bkops_lvl_checked = false;

	/* Debug counters initialization */
	ufshcd_clear_dbg_ufs_stats(hba);

	/* UniPro link is active now */
	ufshcd_set_link_active(hba);

	/* Enable Auto-Hibernate if configured */
	ufshcd_auto_hibern8_enable(hba);

	ret = ufshcd_verify_dev_init(hba);
	if (ret)
		goto out;

	ret = ufshcd_complete_dev_init(hba);
	if (ret)
		goto out;

	/* Init check for device descriptor sizes */
	ufshcd_init_desc_sizes(hba);

	ret = ufs_get_device_desc(hba, &card);
	if (ret) {
		dev_err(hba->dev, "%s: Failed getting device info. err = %d\n",
			__func__, ret);
		goto out;
	}

	ufs_fixup_device_setup(hba, &card);
	ufshcd_tune_unipro_params(hba);

	ret = ufshcd_set_vccq_rail_unused(hba,
		(hba->dev_quirks & UFS_DEVICE_NO_VCCQ) ? true : false);
	if (ret)
		goto out;

	/* UFS device is also active now */
	ufshcd_set_ufs_dev_active(hba);
	ufshcd_force_reset_auto_bkops(hba);
	hba->wlun_dev_clr_ua = true;

	if (ufshcd_get_max_pwr_mode(hba)) {
		dev_err(hba->dev,
			"%s: Failed getting max supported power mode\n",
			__func__);
	} else {
		ret = ufshcd_config_pwr_mode(hba, &hba->max_pwr_info.info);
		if (ret) {
			dev_err(hba->dev, "%s: Failed setting power mode, err = %d\n",
					__func__, ret);
			goto out;
		}
	}

	/* set the state as operational after switching to desired gear */
	hba->ufshcd_state = UFSHCD_STATE_OPERATIONAL;

	/*
	 * If we are in error handling context or in power management callbacks
	 * context, no need to scan the host
	 */
	if (!ufshcd_eh_in_progress(hba) && !hba->pm_op_in_progress) {
		bool flag;

		/* clear any previous UFS device information */
		memset(&hba->dev_info, 0, sizeof(hba->dev_info));
		if (!ufshcd_query_flag_retry(hba, UPIU_QUERY_OPCODE_READ_FLAG,
				QUERY_FLAG_IDN_PWR_ON_WPE, &flag))
			hba->dev_info.f_power_on_wp_en = flag;

		if (!hba->is_init_prefetch)
			ufshcd_init_icc_levels(hba);

		/* Add required well known logical units to scsi mid layer */
		if (ufshcd_scsi_add_wlus(hba))
			goto out;

		/* Initialize devfreq after UFS device is detected */
		if (ufshcd_is_clkscaling_supported(hba)) {
			memcpy(&hba->clk_scaling.saved_pwr_info.info,
				&hba->pwr_info,
				sizeof(struct ufs_pa_layer_attr));
			hba->clk_scaling.saved_pwr_info.is_valid = true;
			if (!hba->devfreq) {
				ret = ufshcd_devfreq_init(hba);
				if (ret)
					goto out;
			}
			hba->clk_scaling.is_allowed = true;
		}

		ufs_bsg_probe(hba);

		scsi_scan_host(hba->host);
		pm_runtime_put_sync(hba->dev);
	}

	if (!hba->is_init_prefetch)
		hba->is_init_prefetch = true;

out:
	/*
	 * If we failed to initialize the device or the device is not
	 * present, turn off the power/clocks etc.
	 */
	if (ret && !ufshcd_eh_in_progress(hba) && !hba->pm_op_in_progress) {
		pm_runtime_put_sync(hba->dev);
		ufshcd_exit_clk_scaling(hba);
		ufshcd_hba_exit(hba);
	}

	trace_ufshcd_init(dev_name(hba->dev), ret,
		ktime_to_us(ktime_sub(ktime_get(), start)),
		hba->curr_dev_pwr_mode, hba->uic_link_state);
	return ret;
}

/**
 * ufshcd_async_scan - asynchronous execution for probing hba
 * @data: data pointer to pass to this function
 * @cookie: cookie data
 */
static void ufshcd_async_scan(void *data, async_cookie_t cookie)
{
	struct ufs_hba *hba = (struct ufs_hba *)data;

	ufshcd_probe_hba(hba);
}

static enum blk_eh_timer_return ufshcd_eh_timed_out(struct scsi_cmnd *scmd)
{
	unsigned long flags;
	struct Scsi_Host *host;
	struct ufs_hba *hba;
	int index;
	bool found = false;

	if (!scmd || !scmd->device || !scmd->device->host)
		return BLK_EH_DONE;

	host = scmd->device->host;
	hba = shost_priv(host);
	if (!hba)
		return BLK_EH_DONE;

	spin_lock_irqsave(host->host_lock, flags);

	for_each_set_bit(index, &hba->outstanding_reqs, hba->nutrs) {
		if (hba->lrb[index].cmd == scmd) {
			found = true;
			break;
		}
	}

	spin_unlock_irqrestore(host->host_lock, flags);

	/*
	 * Bypass SCSI error handling and reset the block layer timer if this
	 * SCSI command was not actually dispatched to UFS driver, otherwise
	 * let SCSI layer handle the error as usual.
	 */
	return found ? BLK_EH_DONE : BLK_EH_RESET_TIMER;
}

static const struct attribute_group *ufshcd_driver_groups[] = {
	&ufs_sysfs_unit_descriptor_group,
	&ufs_sysfs_lun_attributes_group,
	NULL,
};

static struct scsi_host_template ufshcd_driver_template = {
	.module			= THIS_MODULE,
	.name			= UFSHCD,
	.proc_name		= UFSHCD,
	.queuecommand		= ufshcd_queuecommand,
	.slave_alloc		= ufshcd_slave_alloc,
	.slave_configure	= ufshcd_slave_configure,
	.slave_destroy		= ufshcd_slave_destroy,
	.change_queue_depth	= ufshcd_change_queue_depth,
	.eh_abort_handler	= ufshcd_abort,
	.eh_device_reset_handler = ufshcd_eh_device_reset_handler,
	.eh_host_reset_handler   = ufshcd_eh_host_reset_handler,
	.eh_timed_out		= ufshcd_eh_timed_out,
	.this_id		= -1,
	.sg_tablesize		= SG_ALL,
	.cmd_per_lun		= UFSHCD_CMD_PER_LUN,
	.can_queue		= UFSHCD_CAN_QUEUE,
	.max_host_blocked	= 1,
	.track_queue_depth	= 1,
	.sdev_groups		= ufshcd_driver_groups,
};

static int ufshcd_config_vreg_load(struct device *dev, struct ufs_vreg *vreg,
				   int ua)
{
	int ret;

	if (!vreg)
		return 0;

	ret = regulator_set_load(vreg->reg, ua);
	if (ret < 0) {
		dev_err(dev, "%s: %s set load (ua=%d) failed, err=%d\n",
				__func__, vreg->name, ua, ret);
	}

	return ret;
}

static inline int ufshcd_config_vreg_lpm(struct ufs_hba *hba,
					 struct ufs_vreg *vreg)
{
	if (!vreg)
		return 0;
	else if (vreg->unused)
		return 0;
	else
		return ufshcd_config_vreg_load(hba->dev, vreg,
					       UFS_VREG_LPM_LOAD_UA);
}

static inline int ufshcd_config_vreg_hpm(struct ufs_hba *hba,
					 struct ufs_vreg *vreg)
{
	if (!vreg)
		return 0;
	else if (vreg->unused)
		return 0;
	else
		return ufshcd_config_vreg_load(hba->dev, vreg, vreg->max_uA);
}

static int ufshcd_config_vreg(struct device *dev,
		struct ufs_vreg *vreg, bool on)
{
	int ret = 0;
	struct regulator *reg;
	const char *name;
	int min_uV, uA_load;

	BUG_ON(!vreg);

	reg = vreg->reg;
	name = vreg->name;

	if (regulator_count_voltages(reg) > 0) {
		min_uV = on ? vreg->min_uV : 0;
		ret = regulator_set_voltage(reg, min_uV, vreg->max_uV);
		if (ret) {
			dev_err(dev, "%s: %s set voltage failed, err=%d\n",
					__func__, name, ret);
			goto out;
		}

		uA_load = on ? vreg->max_uA : 0;
		ret = ufshcd_config_vreg_load(dev, vreg, uA_load);
		if (ret)
			goto out;
	}
out:
	return ret;
}

static int ufshcd_enable_vreg(struct device *dev, struct ufs_vreg *vreg)
{
	int ret = 0;

	if (!vreg)
		goto out;
	else if (vreg->enabled || vreg->unused)
		goto out;

	ret = ufshcd_config_vreg(dev, vreg, true);
	if (!ret)
		ret = regulator_enable(vreg->reg);

	if (!ret)
		vreg->enabled = true;
	else
		dev_err(dev, "%s: %s enable failed, err=%d\n",
				__func__, vreg->name, ret);
out:
	return ret;
}

static int ufshcd_disable_vreg(struct device *dev, struct ufs_vreg *vreg)
{
	int ret = 0;

	if (!vreg)
		goto out;
	else if (!vreg->enabled || vreg->unused)
		goto out;

	ret = regulator_disable(vreg->reg);

	if (!ret) {
		/* ignore errors on applying disable config */
		ufshcd_config_vreg(dev, vreg, false);
		vreg->enabled = false;
	} else {
		dev_err(dev, "%s: %s disable failed, err=%d\n",
				__func__, vreg->name, ret);
	}
out:
	return ret;
}

static int ufshcd_setup_vreg(struct ufs_hba *hba, bool on)
{
	int ret = 0;
	struct device *dev = hba->dev;
	struct ufs_vreg_info *info = &hba->vreg_info;

	if (!info)
		goto out;

	ret = ufshcd_toggle_vreg(dev, info->vcc, on);
	if (ret)
		goto out;

	ret = ufshcd_toggle_vreg(dev, info->vccq, on);
	if (ret)
		goto out;

	ret = ufshcd_toggle_vreg(dev, info->vccq2, on);
	if (ret)
		goto out;

out:
	if (ret) {
		ufshcd_toggle_vreg(dev, info->vccq2, false);
		ufshcd_toggle_vreg(dev, info->vccq, false);
		ufshcd_toggle_vreg(dev, info->vcc, false);
	}
	return ret;
}

static int ufshcd_setup_hba_vreg(struct ufs_hba *hba, bool on)
{
	struct ufs_vreg_info *info = &hba->vreg_info;

	if (info)
		return ufshcd_toggle_vreg(hba->dev, info->vdd_hba, on);

	return 0;
}

static int ufshcd_get_vreg(struct device *dev, struct ufs_vreg *vreg)
{
	int ret = 0;

	if (!vreg)
		goto out;

	vreg->reg = devm_regulator_get(dev, vreg->name);
	if (IS_ERR(vreg->reg)) {
		ret = PTR_ERR(vreg->reg);
		dev_err(dev, "%s: %s get failed, err=%d\n",
				__func__, vreg->name, ret);
	}
out:
	return ret;
}

static int ufshcd_init_vreg(struct ufs_hba *hba)
{
	int ret = 0;
	struct device *dev = hba->dev;
	struct ufs_vreg_info *info = &hba->vreg_info;

	if (!info)
		goto out;

	ret = ufshcd_get_vreg(dev, info->vcc);
	if (ret)
		goto out;

	ret = ufshcd_get_vreg(dev, info->vccq);
	if (ret)
		goto out;

	ret = ufshcd_get_vreg(dev, info->vccq2);
out:
	return ret;
}

static int ufshcd_init_hba_vreg(struct ufs_hba *hba)
{
	struct ufs_vreg_info *info = &hba->vreg_info;

	if (info)
		return ufshcd_get_vreg(hba->dev, info->vdd_hba);

	return 0;
}

static int ufshcd_set_vccq_rail_unused(struct ufs_hba *hba, bool unused)
{
	int ret = 0;
	struct ufs_vreg_info *info = &hba->vreg_info;

	if (!info)
		goto out;
	else if (!info->vccq)
		goto out;

	if (unused) {
		/* shut off the rail here */
		ret = ufshcd_toggle_vreg(hba->dev, info->vccq, false);
		/*
		 * Mark this rail as no longer used, so it doesn't get enabled
		 * later by mistake
		 */
		if (!ret)
			info->vccq->unused = true;
	} else {
		/*
		 * rail should have been already enabled hence just make sure
		 * that unused flag is cleared.
		 */
		info->vccq->unused = false;
	}
out:
	return ret;
}

static int __ufshcd_setup_clocks(struct ufs_hba *hba, bool on,
					bool skip_ref_clk)
{
	int ret = 0;
	struct ufs_clk_info *clki;
	struct list_head *head = &hba->clk_list_head;
	unsigned long flags;
	ktime_t start = ktime_get();
	bool clk_state_changed = false;

	if (list_empty(head))
		goto out;

	/*
	 * vendor specific setup_clocks ops may depend on clocks managed by
	 * this standard driver hence call the vendor specific setup_clocks
	 * before disabling the clocks managed here.
	 */
	if (!on) {
		ret = ufshcd_vops_setup_clocks(hba, on, PRE_CHANGE);
		if (ret)
			return ret;
	}

	list_for_each_entry(clki, head, list) {
		if (!IS_ERR_OR_NULL(clki->clk)) {
			if (skip_ref_clk && !strcmp(clki->name, "ref_clk"))
				continue;

			clk_state_changed = on ^ clki->enabled;
			if (on && !clki->enabled) {
				ret = clk_prepare_enable(clki->clk);
				if (ret) {
					dev_err(hba->dev, "%s: %s prepare enable failed, %d\n",
						__func__, clki->name, ret);
					goto out;
				}
			} else if (!on && clki->enabled) {
				clk_disable_unprepare(clki->clk);
			}
			clki->enabled = on;
			dev_dbg(hba->dev, "%s: clk: %s %sabled\n", __func__,
					clki->name, on ? "en" : "dis");
		}
	}

	/*
	 * vendor specific setup_clocks ops may depend on clocks managed by
	 * this standard driver hence call the vendor specific setup_clocks
	 * after enabling the clocks managed here.
	 */
	if (on) {
		ret = ufshcd_vops_setup_clocks(hba, on, POST_CHANGE);
		if (ret)
			return ret;
	}

out:
	if (ret) {
		list_for_each_entry(clki, head, list) {
			if (!IS_ERR_OR_NULL(clki->clk) && clki->enabled)
				clk_disable_unprepare(clki->clk);
		}
	} else if (!ret && on) {
		spin_lock_irqsave(hba->host->host_lock, flags);
		hba->clk_gating.state = CLKS_ON;
		trace_ufshcd_clk_gating(dev_name(hba->dev),
					hba->clk_gating.state);
		spin_unlock_irqrestore(hba->host->host_lock, flags);
	}

	if (clk_state_changed)
		trace_ufshcd_profile_clk_gating(dev_name(hba->dev),
			(on ? "on" : "off"),
			ktime_to_us(ktime_sub(ktime_get(), start)), ret);
	return ret;
}

static int ufshcd_setup_clocks(struct ufs_hba *hba, bool on)
{
	return  __ufshcd_setup_clocks(hba, on, false);
}

static int ufshcd_init_clocks(struct ufs_hba *hba)
{
	int ret = 0;
	struct ufs_clk_info *clki;
	struct device *dev = hba->dev;
	struct list_head *head = &hba->clk_list_head;

	if (list_empty(head))
		goto out;

	list_for_each_entry(clki, head, list) {
		if (!clki->name)
			continue;

		clki->clk = devm_clk_get(dev, clki->name);
		if (IS_ERR(clki->clk)) {
			ret = PTR_ERR(clki->clk);
			dev_err(dev, "%s: %s clk get failed, %d\n",
					__func__, clki->name, ret);
			goto out;
		}

		if (clki->max_freq) {
			ret = clk_set_rate(clki->clk, clki->max_freq);
			if (ret) {
				dev_err(hba->dev, "%s: %s clk set rate(%dHz) failed, %d\n",
					__func__, clki->name,
					clki->max_freq, ret);
				goto out;
			}
			clki->curr_freq = clki->max_freq;
		}
		dev_dbg(dev, "%s: clk: %s, rate: %lu\n", __func__,
				clki->name, clk_get_rate(clki->clk));
	}
out:
	return ret;
}

static int ufshcd_variant_hba_init(struct ufs_hba *hba)
{
	int err = 0;

	if (!hba->vops)
		goto out;

	err = ufshcd_vops_init(hba);
	if (err)
		goto out;

	err = ufshcd_vops_setup_regulators(hba, true);
	if (err)
		goto out_exit;

	goto out;

out_exit:
	ufshcd_vops_exit(hba);
out:
	if (err)
		dev_err(hba->dev, "%s: variant %s init failed err %d\n",
			__func__, ufshcd_get_var_name(hba), err);
	return err;
}

static void ufshcd_variant_hba_exit(struct ufs_hba *hba)
{
	if (!hba->vops)
		return;

	ufshcd_vops_setup_regulators(hba, false);

	ufshcd_vops_exit(hba);
}

static int ufshcd_hba_init(struct ufs_hba *hba)
{
	int err;

	/*
	 * Handle host controller power separately from the UFS device power
	 * rails as it will help controlling the UFS host controller power
	 * collapse easily which is different than UFS device power collapse.
	 * Also, enable the host controller power before we go ahead with rest
	 * of the initialization here.
	 */
	err = ufshcd_init_hba_vreg(hba);
	if (err)
		goto out;

	err = ufshcd_setup_hba_vreg(hba, true);
	if (err)
		goto out;

	err = ufshcd_init_clocks(hba);
	if (err)
		goto out_disable_hba_vreg;

	err = ufshcd_setup_clocks(hba, true);
	if (err)
		goto out_disable_hba_vreg;

	err = ufshcd_init_vreg(hba);
	if (err)
		goto out_disable_clks;

	err = ufshcd_setup_vreg(hba, true);
	if (err)
		goto out_disable_clks;

	err = ufshcd_variant_hba_init(hba);
	if (err)
		goto out_disable_vreg;

	hba->is_powered = true;
	goto out;

out_disable_vreg:
	ufshcd_setup_vreg(hba, false);
out_disable_clks:
	ufshcd_setup_clocks(hba, false);
out_disable_hba_vreg:
	ufshcd_setup_hba_vreg(hba, false);
out:
	return err;
}

static void ufshcd_hba_exit(struct ufs_hba *hba)
{
	if (hba->is_powered) {
		ufshcd_variant_hba_exit(hba);
		ufshcd_setup_vreg(hba, false);
		ufshcd_suspend_clkscaling(hba);
		if (ufshcd_is_clkscaling_supported(hba))
			if (hba->devfreq)
				ufshcd_suspend_clkscaling(hba);
		ufshcd_setup_clocks(hba, false);
		ufshcd_setup_hba_vreg(hba, false);
		hba->is_powered = false;
	}
}

static int
ufshcd_send_request_sense(struct ufs_hba *hba, struct scsi_device *sdp)
{
	unsigned char cmd[6] = {REQUEST_SENSE,
				0,
				0,
				0,
				UFSHCD_REQ_SENSE_SIZE,
				0};
	char *buffer;
	int ret;

	buffer = kzalloc(UFSHCD_REQ_SENSE_SIZE, GFP_KERNEL);
	if (!buffer) {
		ret = -ENOMEM;
		goto out;
	}

	ret = scsi_execute(sdp, cmd, DMA_FROM_DEVICE, buffer,
			UFSHCD_REQ_SENSE_SIZE, NULL, NULL,
			msecs_to_jiffies(1000), 3, 0, RQF_PM, NULL);
	if (ret)
		pr_err("%s: failed with err %d\n", __func__, ret);

	kfree(buffer);
out:
	return ret;
}

/**
 * ufshcd_set_dev_pwr_mode - sends START STOP UNIT command to set device
 *			     power mode
 * @hba: per adapter instance
 * @pwr_mode: device power mode to set
 *
 * Returns 0 if requested power mode is set successfully
 * Returns non-zero if failed to set the requested power mode
 */
static int ufshcd_set_dev_pwr_mode(struct ufs_hba *hba,
				     enum ufs_dev_pwr_mode pwr_mode)
{
	unsigned char cmd[6] = { START_STOP };
	struct scsi_sense_hdr sshdr;
	struct scsi_device *sdp;
	unsigned long flags;
	int ret;

	spin_lock_irqsave(hba->host->host_lock, flags);
	sdp = hba->sdev_ufs_device;
	if (sdp) {
		ret = scsi_device_get(sdp);
		if (!ret && !scsi_device_online(sdp)) {
			ret = -ENODEV;
			scsi_device_put(sdp);
		}
	} else {
		ret = -ENODEV;
	}
	spin_unlock_irqrestore(hba->host->host_lock, flags);

	if (ret)
		return ret;

	/*
	 * If scsi commands fail, the scsi mid-layer schedules scsi error-
	 * handling, which would wait for host to be resumed. Since we know
	 * we are functional while we are here, skip host resume in error
	 * handling context.
	 */
	hba->host->eh_noresume = 1;
	if (hba->wlun_dev_clr_ua) {
		ret = ufshcd_send_request_sense(hba, sdp);
		if (ret)
			goto out;
		/* Unit attention condition is cleared now */
		hba->wlun_dev_clr_ua = false;
	}

	cmd[4] = pwr_mode << 4;

	/*
	 * Current function would be generally called from the power management
	 * callbacks hence set the RQF_PM flag so that it doesn't resume the
	 * already suspended childs.
	 */
	ret = scsi_execute(sdp, cmd, DMA_NONE, NULL, 0, NULL, &sshdr,
			START_STOP_TIMEOUT, 0, 0, RQF_PM, NULL);
	if (ret) {
		sdev_printk(KERN_WARNING, sdp,
			    "START_STOP failed for power mode: %d, result %x\n",
			    pwr_mode, ret);
		if (driver_byte(ret) == DRIVER_SENSE)
			scsi_print_sense_hdr(sdp, NULL, &sshdr);
	}

	if (!ret)
		hba->curr_dev_pwr_mode = pwr_mode;
out:
	scsi_device_put(sdp);
	hba->host->eh_noresume = 0;
	return ret;
}

static int ufshcd_link_state_transition(struct ufs_hba *hba,
					enum uic_link_state req_link_state,
					int check_for_bkops)
{
	int ret = 0;

	if (req_link_state == hba->uic_link_state)
		return 0;

	if (req_link_state == UIC_LINK_HIBERN8_STATE) {
		ret = ufshcd_uic_hibern8_enter(hba);
		if (!ret)
			ufshcd_set_link_hibern8(hba);
		else
			goto out;
	}
	/*
	 * If autobkops is enabled, link can't be turned off because
	 * turning off the link would also turn off the device.
	 */
	else if ((req_link_state == UIC_LINK_OFF_STATE) &&
		   (!check_for_bkops || (check_for_bkops &&
		    !hba->auto_bkops_enabled))) {
		/*
		 * Let's make sure that link is in low power mode, we are doing
		 * this currently by putting the link in Hibern8. Otherway to
		 * put the link in low power mode is to send the DME end point
		 * to device and then send the DME reset command to local
		 * unipro. But putting the link in hibern8 is much faster.
		 */
		ret = ufshcd_uic_hibern8_enter(hba);
		if (ret)
			goto out;
		/*
		 * Change controller state to "reset state" which
		 * should also put the link in off/reset state
		 */
		ufshcd_hba_stop(hba, true);
		/*
		 * TODO: Check if we need any delay to make sure that
		 * controller is reset
		 */
		ufshcd_set_link_off(hba);
	}

out:
	return ret;
}

static void ufshcd_vreg_set_lpm(struct ufs_hba *hba)
{
	/*
	 * It seems some UFS devices may keep drawing more than sleep current
	 * (atleast for 500us) from UFS rails (especially from VCCQ rail).
	 * To avoid this situation, add 2ms delay before putting these UFS
	 * rails in LPM mode.
	 */
	if (!ufshcd_is_link_active(hba) &&
	    hba->dev_quirks & UFS_DEVICE_QUIRK_DELAY_BEFORE_LPM)
		usleep_range(2000, 2100);

	/*
	 * If UFS device is either in UFS_Sleep turn off VCC rail to save some
	 * power.
	 *
	 * If UFS device and link is in OFF state, all power supplies (VCC,
	 * VCCQ, VCCQ2) can be turned off if power on write protect is not
	 * required. If UFS link is inactive (Hibern8 or OFF state) and device
	 * is in sleep state, put VCCQ & VCCQ2 rails in LPM mode.
	 *
	 * Ignore the error returned by ufshcd_toggle_vreg() as device is anyway
	 * in low power state which would save some power.
	 */
	if (ufshcd_is_ufs_dev_poweroff(hba) && ufshcd_is_link_off(hba) &&
	    !hba->dev_info.is_lu_power_on_wp) {
		ufshcd_setup_vreg(hba, false);
	} else if (!ufshcd_is_ufs_dev_active(hba)) {
		ufshcd_toggle_vreg(hba->dev, hba->vreg_info.vcc, false);
		if (!ufshcd_is_link_active(hba)) {
			ufshcd_config_vreg_lpm(hba, hba->vreg_info.vccq);
			ufshcd_config_vreg_lpm(hba, hba->vreg_info.vccq2);
		}
	}
}

static int ufshcd_vreg_set_hpm(struct ufs_hba *hba)
{
	int ret = 0;

	if (ufshcd_is_ufs_dev_poweroff(hba) && ufshcd_is_link_off(hba) &&
	    !hba->dev_info.is_lu_power_on_wp) {
		ret = ufshcd_setup_vreg(hba, true);
	} else if (!ufshcd_is_ufs_dev_active(hba)) {
		if (!ret && !ufshcd_is_link_active(hba)) {
			ret = ufshcd_config_vreg_hpm(hba, hba->vreg_info.vccq);
			if (ret)
				goto vcc_disable;
			ret = ufshcd_config_vreg_hpm(hba, hba->vreg_info.vccq2);
			if (ret)
				goto vccq_lpm;
		}
		ret = ufshcd_toggle_vreg(hba->dev, hba->vreg_info.vcc, true);
	}
	goto out;

vccq_lpm:
	ufshcd_config_vreg_lpm(hba, hba->vreg_info.vccq);
vcc_disable:
	ufshcd_toggle_vreg(hba->dev, hba->vreg_info.vcc, false);
out:
	return ret;
}

static void ufshcd_hba_vreg_set_lpm(struct ufs_hba *hba)
{
	if (ufshcd_is_link_off(hba))
		ufshcd_setup_hba_vreg(hba, false);
}

static void ufshcd_hba_vreg_set_hpm(struct ufs_hba *hba)
{
	if (ufshcd_is_link_off(hba))
		ufshcd_setup_hba_vreg(hba, true);
}

/**
 * ufshcd_suspend - helper function for suspend operations
 * @hba: per adapter instance
 * @pm_op: desired low power operation type
 *
 * This function will try to put the UFS device and link into low power
 * mode based on the "rpm_lvl" (Runtime PM level) or "spm_lvl"
 * (System PM level).
 *
 * If this function is called during shutdown, it will make sure that
 * both UFS device and UFS link is powered off.
 *
 * NOTE: UFS device & link must be active before we enter in this function.
 *
 * Returns 0 for success and non-zero for failure
 */
static int ufshcd_suspend(struct ufs_hba *hba, enum ufs_pm_op pm_op)
{
	int ret = 0;
	enum ufs_pm_level pm_lvl;
	enum ufs_dev_pwr_mode req_dev_pwr_mode;
	enum uic_link_state req_link_state;

	hba->pm_op_in_progress = 1;
	if (!ufshcd_is_shutdown_pm(pm_op)) {
		pm_lvl = ufshcd_is_runtime_pm(pm_op) ?
			 hba->rpm_lvl : hba->spm_lvl;
		req_dev_pwr_mode = ufs_get_pm_lvl_to_dev_pwr_mode(pm_lvl);
		req_link_state = ufs_get_pm_lvl_to_link_pwr_state(pm_lvl);
	} else {
		req_dev_pwr_mode = UFS_POWERDOWN_PWR_MODE;
		req_link_state = UIC_LINK_OFF_STATE;
	}

	/*
	 * If we can't transition into any of the low power modes
	 * just gate the clocks.
	 */
	ufshcd_hold(hba, false);
	hba->clk_gating.is_suspended = true;

	if (hba->clk_scaling.is_allowed) {
		cancel_work_sync(&hba->clk_scaling.suspend_work);
		cancel_work_sync(&hba->clk_scaling.resume_work);
		ufshcd_suspend_clkscaling(hba);
	}

	if (req_dev_pwr_mode == UFS_ACTIVE_PWR_MODE &&
			req_link_state == UIC_LINK_ACTIVE_STATE) {
		goto disable_clks;
	}

	if ((req_dev_pwr_mode == hba->curr_dev_pwr_mode) &&
	    (req_link_state == hba->uic_link_state))
		goto enable_gating;

	/* UFS device & link must be active before we enter in this function */
	if (!ufshcd_is_ufs_dev_active(hba) || !ufshcd_is_link_active(hba)) {
		ret = -EINVAL;
		goto enable_gating;
	}

	if (ufshcd_is_runtime_pm(pm_op)) {
		if (ufshcd_can_autobkops_during_suspend(hba)) {
			/*
			 * The device is idle with no requests in the queue,
			 * allow background operations if bkops status shows
			 * that performance might be impacted.
			 */
			ret = ufshcd_urgent_bkops(hba);
			if (ret)
				goto enable_gating;
		} else {
			/* make sure that auto bkops is disabled */
			ufshcd_disable_auto_bkops(hba);
		}
	}

	if ((req_dev_pwr_mode != hba->curr_dev_pwr_mode) &&
	     ((ufshcd_is_runtime_pm(pm_op) && !hba->auto_bkops_enabled) ||
	       !ufshcd_is_runtime_pm(pm_op))) {
		/* ensure that bkops is disabled */
		ufshcd_disable_auto_bkops(hba);
		ret = ufshcd_set_dev_pwr_mode(hba, req_dev_pwr_mode);
		if (ret)
			goto enable_gating;
	}

	ret = ufshcd_link_state_transition(hba, req_link_state, 1);
	if (ret)
		goto set_dev_active;

	ufshcd_vreg_set_lpm(hba);

disable_clks:
	/*
	 * Call vendor specific suspend callback. As these callbacks may access
	 * vendor specific host controller register space call them before the
	 * host clocks are ON.
	 */
	ret = ufshcd_vops_suspend(hba, pm_op);
	if (ret)
		goto set_link_active;

	if (!ufshcd_is_link_active(hba))
		ufshcd_setup_clocks(hba, false);
	else
		/* If link is active, device ref_clk can't be switched off */
		__ufshcd_setup_clocks(hba, false, true);

	hba->clk_gating.state = CLKS_OFF;
	trace_ufshcd_clk_gating(dev_name(hba->dev), hba->clk_gating.state);
	/*
	 * Disable the host irq as host controller as there won't be any
	 * host controller transaction expected till resume.
	 */
	ufshcd_disable_irq(hba);
	/* Put the host controller in low power mode if possible */
	ufshcd_hba_vreg_set_lpm(hba);
	goto out;

set_link_active:
	if (hba->clk_scaling.is_allowed)
		ufshcd_resume_clkscaling(hba);
	ufshcd_vreg_set_hpm(hba);
	if (ufshcd_is_link_hibern8(hba) && !ufshcd_uic_hibern8_exit(hba))
		ufshcd_set_link_active(hba);
	else if (ufshcd_is_link_off(hba))
		ufshcd_host_reset_and_restore(hba);
set_dev_active:
	if (!ufshcd_set_dev_pwr_mode(hba, UFS_ACTIVE_PWR_MODE))
		ufshcd_disable_auto_bkops(hba);
enable_gating:
	if (hba->clk_scaling.is_allowed)
		ufshcd_resume_clkscaling(hba);
	hba->clk_gating.is_suspended = false;
	ufshcd_release(hba);
out:
	hba->pm_op_in_progress = 0;
	return ret;
}

/**
 * ufshcd_resume - helper function for resume operations
 * @hba: per adapter instance
 * @pm_op: runtime PM or system PM
 *
 * This function basically brings the UFS device, UniPro link and controller
 * to active state.
 *
 * Returns 0 for success and non-zero for failure
 */
static int ufshcd_resume(struct ufs_hba *hba, enum ufs_pm_op pm_op)
{
	int ret;
	enum uic_link_state old_link_state;

	hba->pm_op_in_progress = 1;
	old_link_state = hba->uic_link_state;

	ufshcd_hba_vreg_set_hpm(hba);
	/* Make sure clocks are enabled before accessing controller */
	ret = ufshcd_setup_clocks(hba, true);
	if (ret)
		goto out;

	/* enable the host irq as host controller would be active soon */
	ret = ufshcd_enable_irq(hba);
	if (ret)
		goto disable_irq_and_vops_clks;

	ret = ufshcd_vreg_set_hpm(hba);
	if (ret)
		goto disable_irq_and_vops_clks;

	/*
	 * Call vendor specific resume callback. As these callbacks may access
	 * vendor specific host controller register space call them when the
	 * host clocks are ON.
	 */
	ret = ufshcd_vops_resume(hba, pm_op);
	if (ret)
		goto disable_vreg;

	if (ufshcd_is_link_hibern8(hba)) {
		ret = ufshcd_uic_hibern8_exit(hba);
		if (!ret)
			ufshcd_set_link_active(hba);
		else
			goto vendor_suspend;
	} else if (ufshcd_is_link_off(hba)) {
		ret = ufshcd_host_reset_and_restore(hba);
		/*
		 * ufshcd_host_reset_and_restore() should have already
		 * set the link state as active
		 */
		if (ret || !ufshcd_is_link_active(hba))
			goto vendor_suspend;
	}

	if (!ufshcd_is_ufs_dev_active(hba)) {
		ret = ufshcd_set_dev_pwr_mode(hba, UFS_ACTIVE_PWR_MODE);
		if (ret)
			goto set_old_link_state;
	}

	if (ufshcd_keep_autobkops_enabled_except_suspend(hba))
		ufshcd_enable_auto_bkops(hba);
	else
		/*
		 * If BKOPs operations are urgently needed at this moment then
		 * keep auto-bkops enabled or else disable it.
		 */
		ufshcd_urgent_bkops(hba);

	hba->clk_gating.is_suspended = false;

	if (hba->clk_scaling.is_allowed)
		ufshcd_resume_clkscaling(hba);

	/* Schedule clock gating in case of no access to UFS device yet */
	ufshcd_release(hba);

	/* Enable Auto-Hibernate if configured */
	ufshcd_auto_hibern8_enable(hba);

	goto out;

set_old_link_state:
	ufshcd_link_state_transition(hba, old_link_state, 0);
vendor_suspend:
	ufshcd_vops_suspend(hba, pm_op);
disable_vreg:
	ufshcd_vreg_set_lpm(hba);
disable_irq_and_vops_clks:
	ufshcd_disable_irq(hba);
	if (hba->clk_scaling.is_allowed)
		ufshcd_suspend_clkscaling(hba);
	ufshcd_setup_clocks(hba, false);
out:
	hba->pm_op_in_progress = 0;
	return ret;
}

/**
 * ufshcd_system_suspend - system suspend routine
 * @hba: per adapter instance
 *
 * Check the description of ufshcd_suspend() function for more details.
 *
 * Returns 0 for success and non-zero for failure
 */
int ufshcd_system_suspend(struct ufs_hba *hba)
{
	int ret = 0;
	ktime_t start = ktime_get();

	if (!hba || !hba->is_powered)
		return 0;

	if ((ufs_get_pm_lvl_to_dev_pwr_mode(hba->spm_lvl) ==
	     hba->curr_dev_pwr_mode) &&
	    (ufs_get_pm_lvl_to_link_pwr_state(hba->spm_lvl) ==
	     hba->uic_link_state))
		goto out;

	if (pm_runtime_suspended(hba->dev)) {
		/*
		 * UFS device and/or UFS link low power states during runtime
		 * suspend seems to be different than what is expected during
		 * system suspend. Hence runtime resume the devic & link and
		 * let the system suspend low power states to take effect.
		 * TODO: If resume takes longer time, we might have optimize
		 * it in future by not resuming everything if possible.
		 */
		ret = ufshcd_runtime_resume(hba);
		if (ret)
			goto out;
	}

	ret = ufshcd_suspend(hba, UFS_SYSTEM_PM);
out:
	trace_ufshcd_system_suspend(dev_name(hba->dev), ret,
		ktime_to_us(ktime_sub(ktime_get(), start)),
		hba->curr_dev_pwr_mode, hba->uic_link_state);
	if (!ret)
		hba->is_sys_suspended = true;
	return ret;
}
EXPORT_SYMBOL(ufshcd_system_suspend);

/**
 * ufshcd_system_resume - system resume routine
 * @hba: per adapter instance
 *
 * Returns 0 for success and non-zero for failure
 */

int ufshcd_system_resume(struct ufs_hba *hba)
{
	int ret = 0;
	ktime_t start = ktime_get();

	if (!hba)
		return -EINVAL;

	if (!hba->is_powered || pm_runtime_suspended(hba->dev))
		/*
		 * Let the runtime resume take care of resuming
		 * if runtime suspended.
		 */
		goto out;
	else
		ret = ufshcd_resume(hba, UFS_SYSTEM_PM);
out:
	trace_ufshcd_system_resume(dev_name(hba->dev), ret,
		ktime_to_us(ktime_sub(ktime_get(), start)),
		hba->curr_dev_pwr_mode, hba->uic_link_state);
	return ret;
}
EXPORT_SYMBOL(ufshcd_system_resume);

/**
 * ufshcd_runtime_suspend - runtime suspend routine
 * @hba: per adapter instance
 *
 * Check the description of ufshcd_suspend() function for more details.
 *
 * Returns 0 for success and non-zero for failure
 */
int ufshcd_runtime_suspend(struct ufs_hba *hba)
{
	int ret = 0;
	ktime_t start = ktime_get();

	if (!hba)
		return -EINVAL;

	if (!hba->is_powered)
		goto out;
	else
		ret = ufshcd_suspend(hba, UFS_RUNTIME_PM);
out:
	trace_ufshcd_runtime_suspend(dev_name(hba->dev), ret,
		ktime_to_us(ktime_sub(ktime_get(), start)),
		hba->curr_dev_pwr_mode, hba->uic_link_state);
	return ret;
}
EXPORT_SYMBOL(ufshcd_runtime_suspend);

/**
 * ufshcd_runtime_resume - runtime resume routine
 * @hba: per adapter instance
 *
 * This function basically brings the UFS device, UniPro link and controller
 * to active state. Following operations are done in this function:
 *
 * 1. Turn on all the controller related clocks
 * 2. Bring the UniPro link out of Hibernate state
 * 3. If UFS device is in sleep state, turn ON VCC rail and bring the UFS device
 *    to active state.
 * 4. If auto-bkops is enabled on the device, disable it.
 *
 * So following would be the possible power state after this function return
 * successfully:
 *	S1: UFS device in Active state with VCC rail ON
 *	    UniPro link in Active state
 *	    All the UFS/UniPro controller clocks are ON
 *
 * Returns 0 for success and non-zero for failure
 */
int ufshcd_runtime_resume(struct ufs_hba *hba)
{
	int ret = 0;
	ktime_t start = ktime_get();

	if (!hba)
		return -EINVAL;

	if (!hba->is_powered)
		goto out;
	else
		ret = ufshcd_resume(hba, UFS_RUNTIME_PM);
out:
	trace_ufshcd_runtime_resume(dev_name(hba->dev), ret,
		ktime_to_us(ktime_sub(ktime_get(), start)),
		hba->curr_dev_pwr_mode, hba->uic_link_state);
	return ret;
}
EXPORT_SYMBOL(ufshcd_runtime_resume);

int ufshcd_runtime_idle(struct ufs_hba *hba)
{
	return 0;
}
EXPORT_SYMBOL(ufshcd_runtime_idle);

/**
 * ufshcd_shutdown - shutdown routine
 * @hba: per adapter instance
 *
 * This function would power off both UFS device and UFS link.
 *
 * Returns 0 always to allow force shutdown even in case of errors.
 */
int ufshcd_shutdown(struct ufs_hba *hba)
{
	int ret = 0;

	if (ufshcd_is_ufs_dev_poweroff(hba) && ufshcd_is_link_off(hba))
		goto out;

	if (pm_runtime_suspended(hba->dev)) {
		ret = ufshcd_runtime_resume(hba);
		if (ret)
			goto out;
	}

	ret = ufshcd_suspend(hba, UFS_SHUTDOWN_PM);
out:
	if (ret)
		dev_err(hba->dev, "%s failed, err %d\n", __func__, ret);
	/* allow force shutdown even in case of errors */
	return 0;
}
EXPORT_SYMBOL(ufshcd_shutdown);

/**
 * ufshcd_remove - de-allocate SCSI host and host memory space
 *		data structure memory
 * @hba: per adapter instance
 */
void ufshcd_remove(struct ufs_hba *hba)
{
	ufs_bsg_remove(hba);
	ufs_sysfs_remove_nodes(hba->dev);
	scsi_remove_host(hba->host);
	/* disable interrupts */
	ufshcd_disable_intr(hba, hba->intr_mask);
	ufshcd_hba_stop(hba, true);

	ufshcd_exit_clk_scaling(hba);
	ufshcd_exit_clk_gating(hba);
	if (ufshcd_is_clkscaling_supported(hba))
		device_remove_file(hba->dev, &hba->clk_scaling.enable_attr);
	ufshcd_hba_exit(hba);
}
EXPORT_SYMBOL_GPL(ufshcd_remove);

/**
 * ufshcd_dealloc_host - deallocate Host Bus Adapter (HBA)
 * @hba: pointer to Host Bus Adapter (HBA)
 */
void ufshcd_dealloc_host(struct ufs_hba *hba)
{
	scsi_host_put(hba->host);
}
EXPORT_SYMBOL_GPL(ufshcd_dealloc_host);

/**
 * ufshcd_set_dma_mask - Set dma mask based on the controller
 *			 addressing capability
 * @hba: per adapter instance
 *
 * Returns 0 for success, non-zero for failure
 */
static int ufshcd_set_dma_mask(struct ufs_hba *hba)
{
	if (hba->capabilities & MASK_64_ADDRESSING_SUPPORT) {
		if (!dma_set_mask_and_coherent(hba->dev, DMA_BIT_MASK(64)))
			return 0;
	}
	return dma_set_mask_and_coherent(hba->dev, DMA_BIT_MASK(32));
}

/**
 * ufshcd_alloc_host - allocate Host Bus Adapter (HBA)
 * @dev: pointer to device handle
 * @hba_handle: driver private handle
 * Returns 0 on success, non-zero value on failure
 */
int ufshcd_alloc_host(struct device *dev, struct ufs_hba **hba_handle)
{
	struct Scsi_Host *host;
	struct ufs_hba *hba;
	int err = 0;

	if (!dev) {
		dev_err(dev,
		"Invalid memory reference for dev is NULL\n");
		err = -ENODEV;
		goto out_error;
	}

	host = scsi_host_alloc(&ufshcd_driver_template,
				sizeof(struct ufs_hba));
	if (!host) {
		dev_err(dev, "scsi_host_alloc failed\n");
		err = -ENOMEM;
		goto out_error;
	}
<<<<<<< HEAD

=======
>>>>>>> 9ff01193
	hba = shost_priv(host);
	hba->host = host;
	hba->dev = dev;
	*hba_handle = hba;

	INIT_LIST_HEAD(&hba->clk_list_head);

out_error:
	return err;
}
EXPORT_SYMBOL(ufshcd_alloc_host);

/**
 * ufshcd_init - Driver initialization routine
 * @hba: per-adapter instance
 * @mmio_base: base register address
 * @irq: Interrupt line of device
 * Returns 0 on success, non-zero value on failure
 */
int ufshcd_init(struct ufs_hba *hba, void __iomem *mmio_base, unsigned int irq)
{
	int err;
	struct Scsi_Host *host = hba->host;
	struct device *dev = hba->dev;

	if (!mmio_base) {
		dev_err(hba->dev,
		"Invalid memory reference for mmio_base is NULL\n");
		err = -ENODEV;
		goto out_error;
	}

	hba->mmio_base = mmio_base;
	hba->irq = irq;

	/* Set descriptor lengths to specification defaults */
	ufshcd_def_desc_sizes(hba);

	err = ufshcd_hba_init(hba);
	if (err)
		goto out_error;

	/* Read capabilities registers */
	ufshcd_hba_capabilities(hba);

	/* Get UFS version supported by the controller */
	hba->ufs_version = ufshcd_get_ufs_version(hba);

	if ((hba->ufs_version != UFSHCI_VERSION_10) &&
	    (hba->ufs_version != UFSHCI_VERSION_11) &&
	    (hba->ufs_version != UFSHCI_VERSION_20) &&
	    (hba->ufs_version != UFSHCI_VERSION_21))
		dev_err(hba->dev, "invalid UFS version 0x%x\n",
			hba->ufs_version);

	/* Get Interrupt bit mask per version */
	hba->intr_mask = ufshcd_get_intr_mask(hba);

	err = ufshcd_set_dma_mask(hba);
	if (err) {
		dev_err(hba->dev, "set dma mask failed\n");
		goto out_disable;
	}

	/* Allocate memory for host memory space */
	err = ufshcd_memory_alloc(hba);
	if (err) {
		dev_err(hba->dev, "Memory allocation failed\n");
		goto out_disable;
	}

	/* Configure LRB */
	ufshcd_host_memory_configure(hba);

	host->can_queue = hba->nutrs;
	host->cmd_per_lun = hba->nutrs;
	host->max_id = UFSHCD_MAX_ID;
	host->max_lun = UFS_MAX_LUNS;
	host->max_channel = UFSHCD_MAX_CHANNEL;
	host->unique_id = host->host_no;
	host->max_cmd_len = UFS_CDB_SIZE;

	hba->max_pwr_info.is_valid = false;

	/* Initailize wait queue for task management */
	init_waitqueue_head(&hba->tm_wq);
	init_waitqueue_head(&hba->tm_tag_wq);

	/* Initialize work queues */
	INIT_WORK(&hba->eh_work, ufshcd_err_handler);
	INIT_WORK(&hba->eeh_work, ufshcd_exception_event_handler);

	/* Initialize UIC command mutex */
	mutex_init(&hba->uic_cmd_mutex);

	/* Initialize mutex for device management commands */
	mutex_init(&hba->dev_cmd.lock);

	init_rwsem(&hba->clk_scaling_lock);

	/* Initialize device management tag acquire wait queue */
	init_waitqueue_head(&hba->dev_cmd.tag_wq);

	ufshcd_init_clk_gating(hba);

	ufshcd_init_clk_scaling(hba);

	/*
	 * In order to avoid any spurious interrupt immediately after
	 * registering UFS controller interrupt handler, clear any pending UFS
	 * interrupt status and disable all the UFS interrupts.
	 */
	ufshcd_writel(hba, ufshcd_readl(hba, REG_INTERRUPT_STATUS),
		      REG_INTERRUPT_STATUS);
	ufshcd_writel(hba, 0, REG_INTERRUPT_ENABLE);
	/*
	 * Make sure that UFS interrupts are disabled and any pending interrupt
	 * status is cleared before registering UFS interrupt handler.
	 */
	mb();

	/* IRQ registration */
	err = devm_request_irq(dev, irq, ufshcd_intr, IRQF_SHARED, UFSHCD, hba);
	if (err) {
		dev_err(hba->dev, "request irq failed\n");
		goto exit_gating;
	} else {
		hba->is_irq_enabled = true;
	}

	err = scsi_add_host(host, hba->dev);
	if (err) {
		dev_err(hba->dev, "scsi_add_host failed\n");
		goto exit_gating;
	}

	/* Host controller enable */
	err = ufshcd_hba_enable(hba);
	if (err) {
		dev_err(hba->dev, "Host controller enable failed\n");
		ufshcd_print_host_regs(hba);
		ufshcd_print_host_state(hba);
		goto out_remove_scsi_host;
	}

	/*
	 * Set the default power management level for runtime and system PM.
	 * Default power saving mode is to keep UFS link in Hibern8 state
	 * and UFS device in sleep state.
	 */
	hba->rpm_lvl = ufs_get_desired_pm_lvl_for_dev_link_state(
						UFS_SLEEP_PWR_MODE,
						UIC_LINK_HIBERN8_STATE);
	hba->spm_lvl = ufs_get_desired_pm_lvl_for_dev_link_state(
						UFS_SLEEP_PWR_MODE,
						UIC_LINK_HIBERN8_STATE);

	/* Set the default auto-hiberate idle timer value to 150 ms */
	if (hba->capabilities & MASK_AUTO_HIBERN8_SUPPORT) {
		hba->ahit = FIELD_PREP(UFSHCI_AHIBERN8_TIMER_MASK, 150) |
			    FIELD_PREP(UFSHCI_AHIBERN8_SCALE_MASK, 3);
	}

	/* Hold auto suspend until async scan completes */
	pm_runtime_get_sync(dev);
	atomic_set(&hba->scsi_block_reqs_cnt, 0);
	/*
	 * We are assuming that device wasn't put in sleep/power-down
	 * state exclusively during the boot stage before kernel.
	 * This assumption helps avoid doing link startup twice during
	 * ufshcd_probe_hba().
	 */
	ufshcd_set_ufs_dev_active(hba);

	async_schedule(ufshcd_async_scan, hba);
	ufs_sysfs_add_nodes(hba->dev);

	return 0;

out_remove_scsi_host:
	scsi_remove_host(hba->host);
exit_gating:
	ufshcd_exit_clk_scaling(hba);
	ufshcd_exit_clk_gating(hba);
out_disable:
	hba->is_irq_enabled = false;
	ufshcd_hba_exit(hba);
out_error:
	return err;
}
EXPORT_SYMBOL_GPL(ufshcd_init);

MODULE_AUTHOR("Santosh Yaragnavi <santosh.sy@samsung.com>");
MODULE_AUTHOR("Vinayak Holikatti <h.vinayak@samsung.com>");
MODULE_DESCRIPTION("Generic UFS host controller driver Core");
MODULE_LICENSE("GPL");
MODULE_VERSION(UFSHCD_DRIVER_VERSION);<|MERGE_RESOLUTION|>--- conflicted
+++ resolved
@@ -8099,10 +8099,6 @@
 		err = -ENOMEM;
 		goto out_error;
 	}
-<<<<<<< HEAD
-
-=======
->>>>>>> 9ff01193
 	hba = shost_priv(host);
 	hba->host = host;
 	hba->dev = dev;
