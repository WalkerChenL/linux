--- conflicted
+++ resolved
@@ -2399,50 +2399,6 @@
 		if (err < 0)
 			goto out_caps;
 	}
-<<<<<<< HEAD
-	object_size = src_ci->i_layout.object_size;
-	while (len >= object_size) {
-		ceph_calc_file_object_mapping(&src_ci->i_layout, src_off,
-					      object_size, &src_objnum,
-					      &src_objoff, &src_objlen);
-		ceph_calc_file_object_mapping(&dst_ci->i_layout, dst_off,
-					      object_size, &dst_objnum,
-					      &dst_objoff, &dst_objlen);
-		ceph_oid_init(&src_oid);
-		ceph_oid_printf(&src_oid, "%llx.%08llx",
-				src_ci->i_vino.ino, src_objnum);
-		ceph_oid_init(&dst_oid);
-		ceph_oid_printf(&dst_oid, "%llx.%08llx",
-				dst_ci->i_vino.ino, dst_objnum);
-		/* Do an object remote copy */
-		err = ceph_osdc_copy_from(
-			&src_fsc->client->osdc,
-			src_ci->i_vino.snap, 0,
-			&src_oid, &src_oloc,
-			CEPH_OSD_OP_FLAG_FADVISE_SEQUENTIAL |
-			CEPH_OSD_OP_FLAG_FADVISE_NOCACHE,
-			&dst_oid, &dst_oloc,
-			CEPH_OSD_OP_FLAG_FADVISE_SEQUENTIAL |
-			CEPH_OSD_OP_FLAG_FADVISE_DONTNEED,
-			dst_ci->i_truncate_seq, dst_ci->i_truncate_size,
-			CEPH_OSD_COPY_FROM_FLAG_TRUNCATE_SEQ);
-		if (err) {
-			if (err == -EOPNOTSUPP) {
-				src_fsc->have_copy_from2 = false;
-				pr_notice("OSDs don't support copy-from2; disabling copy offload\n");
-			}
-			dout("ceph_osdc_copy_from returned %d\n", err);
-			if (!ret)
-				ret = err;
-			goto out_caps;
-		}
-		len -= object_size;
-		src_off += object_size;
-		dst_off += object_size;
-		ret += object_size;
-	}
-=======
->>>>>>> 04d5ce62
 
 	size = i_size_read(dst_inode);
 	bytes = ceph_do_objects_copy(src_ci, &src_off, dst_ci, &dst_off,
